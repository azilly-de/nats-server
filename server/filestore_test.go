// Copyright 2019-2025 The NATS Authors
// Licensed under the Apache License, Version 2.0 (the "License");
// you may not use this file except in compliance with the License.
// You may obtain a copy of the License at
//
// http://www.apache.org/licenses/LICENSE-2.0
//
// Unless required by applicable law or agreed to in writing, software
// distributed under the License is distributed on an "AS IS" BASIS,
// WITHOUT WARRANTIES OR CONDITIONS OF ANY KIND, either express or implied.
// See the License for the specific language governing permissions and
// limitations under the License.

//go:build !skip_store_tests

package server

import (
	"archive/tar"
	"bytes"
	"crypto/hmac"
	crand "crypto/rand"
	"crypto/sha256"
	"encoding/binary"
	"encoding/hex"
	"encoding/json"
	"errors"
	"fmt"
	"io"
	"io/fs"
	"math/bits"
	"math/rand"
	"os"
	"path/filepath"
	"reflect"
	"strconv"
	"strings"
	"sync"
	"sync/atomic"
	"testing"
	"time"
	"unicode/utf8"

	"github.com/klauspost/compress/s2"
	"github.com/nats-io/nuid"
)

func testFileStoreAllPermutations(t *testing.T, fn func(t *testing.T, fcfg FileStoreConfig)) {
	for _, fcfg := range []FileStoreConfig{
		{Cipher: NoCipher, Compression: NoCompression},
		{Cipher: NoCipher, Compression: S2Compression},
		{Cipher: AES, Compression: NoCompression},
		{Cipher: AES, Compression: S2Compression},
		{Cipher: ChaCha, Compression: NoCompression},
		{Cipher: ChaCha, Compression: S2Compression},
	} {
		subtestName := fmt.Sprintf("%s-%s", fcfg.Cipher, fcfg.Compression)
		t.Run(subtestName, func(t *testing.T) {
			fcfg.StoreDir = t.TempDir()
			fn(t, fcfg)
			time.Sleep(100 * time.Millisecond)
		})
	}
}

func prf(fcfg *FileStoreConfig) func(context []byte) ([]byte, error) {
	if fcfg.Cipher == NoCipher {
		return nil
	}
	return func(context []byte) ([]byte, error) {
		h := hmac.New(sha256.New, []byte("dlc22"))
		if _, err := h.Write(context); err != nil {
			return nil, err
		}
		return h.Sum(nil), nil
	}
}

func TestFileStoreBasics(t *testing.T) {
	testFileStoreAllPermutations(t, func(t *testing.T, fcfg FileStoreConfig) {
		fs, err := newFileStoreWithCreated(fcfg, StreamConfig{Name: "zzz", Storage: FileStorage}, time.Now(), prf(&fcfg), nil)
		require_NoError(t, err)
		defer fs.Stop()

		subj, msg := "foo", []byte("Hello World")
		for i := 1; i <= 5; i++ {
			now := time.Now().UnixNano()
			if seq, ts, err := fs.StoreMsg(subj, nil, msg, 0); err != nil {
				t.Fatalf("Error storing msg: %v", err)
			} else if seq != uint64(i) {
				t.Fatalf("Expected sequence to be %d, got %d", i, seq)
			} else if ts < now || ts > now+int64(time.Millisecond) {
				t.Fatalf("Expected timestamp to be current, got %v", ts-now)
			}
		}

		state := fs.State()
		if state.Msgs != 5 {
			t.Fatalf("Expected 5 msgs, got %d", state.Msgs)
		}
		expectedSize := 5 * fileStoreMsgSize(subj, nil, msg)
		if state.Bytes != expectedSize {
			t.Fatalf("Expected %d bytes, got %d", expectedSize, state.Bytes)
		}

		var smv StoreMsg
		sm, err := fs.LoadMsg(2, &smv)
		if err != nil {
			t.Fatalf("Unexpected error looking up msg: %v", err)
		}
		if sm.subj != subj {
			t.Fatalf("Subjects don't match, original %q vs %q", subj, sm.subj)
		}
		if !bytes.Equal(sm.msg, msg) {
			t.Fatalf("Msgs don't match, original %q vs %q", msg, sm.msg)
		}
		_, err = fs.LoadMsg(3, nil)
		if err != nil {
			t.Fatalf("Unexpected error looking up msg: %v", err)
		}

		remove := func(seq, expectedMsgs uint64) {
			t.Helper()
			removed, err := fs.RemoveMsg(seq)
			if err != nil {
				t.Fatalf("Got an error on remove of %d: %v", seq, err)
			}
			if !removed {
				t.Fatalf("Expected remove to return true for %d", seq)
			}
			if state := fs.State(); state.Msgs != expectedMsgs {
				t.Fatalf("Expected %d msgs, got %d", expectedMsgs, state.Msgs)
			}
		}

		// Remove first
		remove(1, 4)
		// Remove last
		remove(5, 3)
		// Remove a middle
		remove(3, 2)
	})
}

func TestFileStoreMsgHeaders(t *testing.T) {
	testFileStoreAllPermutations(t, func(t *testing.T, fcfg FileStoreConfig) {
		fs, err := newFileStoreWithCreated(fcfg, StreamConfig{Name: "zzz", Storage: FileStorage}, time.Now(), prf(&fcfg), nil)

		require_NoError(t, err)
		defer fs.Stop()
		subj, hdr, msg := "foo", []byte("name:derek"), []byte("Hello World")
		elen := 22 + len(subj) + 4 + len(hdr) + len(msg) + 8
		if sz := int(fileStoreMsgSize(subj, hdr, msg)); sz != elen {
			t.Fatalf("Wrong size for stored msg with header")
		}
		fs.StoreMsg(subj, hdr, msg, 0)
		var smv StoreMsg
		sm, err := fs.LoadMsg(1, &smv)
		if err != nil {
			t.Fatalf("Unexpected error looking up msg: %v", err)
		}
		if !bytes.Equal(msg, sm.msg) {
			t.Fatalf("Expected same msg, got %q vs %q", sm.msg, msg)
		}
		if !bytes.Equal(hdr, sm.hdr) {
			t.Fatalf("Expected same hdr, got %q vs %q", sm.hdr, hdr)
		}
		if removed, _ := fs.EraseMsg(1); !removed {
			t.Fatalf("Expected erase msg to return success")
		}
	})
}

func TestFileStoreBasicWriteMsgsAndRestore(t *testing.T) {
	testFileStoreAllPermutations(t, func(t *testing.T, fcfg FileStoreConfig) {
		if _, err := newFileStore(fcfg, StreamConfig{Storage: MemoryStorage}); err == nil {
			t.Fatalf("Expected an error with wrong type")
		}
		if _, err := newFileStore(fcfg, StreamConfig{Storage: FileStorage}); err == nil {
			t.Fatalf("Expected an error with no name")
		}

		created := time.Now()
		fs, err := newFileStoreWithCreated(fcfg, StreamConfig{Name: "zzz", Storage: FileStorage}, created, prf(&fcfg), nil)
		require_NoError(t, err)
		defer fs.Stop()

		subj := "foo"

		// Write 100 msgs
		toStore := uint64(100)
		for i := uint64(1); i <= toStore; i++ {
			msg := []byte(fmt.Sprintf("[%08d] Hello World!", i))
			if seq, _, err := fs.StoreMsg(subj, nil, msg, 0); err != nil {
				t.Fatalf("Error storing msg: %v", err)
			} else if seq != uint64(i) {
				t.Fatalf("Expected sequence to be %d, got %d", i, seq)
			}
		}
		state := fs.State()
		if state.Msgs != toStore {
			t.Fatalf("Expected %d msgs, got %d", toStore, state.Msgs)
		}
		msg22 := []byte(fmt.Sprintf("[%08d] Hello World!", 22))
		expectedSize := toStore * fileStoreMsgSize(subj, nil, msg22)

		if state.Bytes != expectedSize {
			t.Fatalf("Expected %d bytes, got %d", expectedSize, state.Bytes)
		}
		// Stop will flush to disk.
		fs.Stop()

		// Make sure Store call after does not work.
		if _, _, err := fs.StoreMsg(subj, nil, []byte("no work"), 0); err == nil {
			t.Fatalf("Expected an error for StoreMsg call after Stop, got none")
		}

		// Restart
		fs, err = newFileStoreWithCreated(fcfg, StreamConfig{Name: "zzz", Storage: FileStorage}, created, prf(&fcfg), nil)
		require_NoError(t, err)
		defer fs.Stop()

		state = fs.State()
		if state.Msgs != toStore {
			t.Fatalf("Expected %d msgs, got %d", toStore, state.Msgs)
		}
		if state.Bytes != expectedSize {
			t.Fatalf("Expected %d bytes, got %d", expectedSize, state.Bytes)
		}

		// Now write 100 more msgs
		for i := uint64(101); i <= toStore*2; i++ {
			msg := []byte(fmt.Sprintf("[%08d] Hello World!", i))
			if seq, _, err := fs.StoreMsg(subj, nil, msg, 0); err != nil {
				t.Fatalf("Error storing msg: %v", err)
			} else if seq != uint64(i) {
				t.Fatalf("Expected sequence to be %d, got %d", i, seq)
			}
		}
		state = fs.State()
		if state.Msgs != toStore*2 {
			t.Fatalf("Expected %d msgs, got %d", toStore*2, state.Msgs)
		}

		// Now cycle again and make sure that last batch was stored.
		// Stop will flush to disk.
		fs.Stop()

		// Restart
		fs, err = newFileStoreWithCreated(fcfg, StreamConfig{Name: "zzz", Storage: FileStorage}, created, prf(&fcfg), nil)
		require_NoError(t, err)
		defer fs.Stop()

		state = fs.State()
		if state.Msgs != toStore*2 {
			t.Fatalf("Expected %d msgs, got %d", toStore*2, state.Msgs)
		}
		if state.Bytes != expectedSize*2 {
			t.Fatalf("Expected %d bytes, got %d", expectedSize*2, state.Bytes)
		}

		fs.Purge()
		fs.Stop()

		// Restart
		fs, err = newFileStoreWithCreated(fcfg, StreamConfig{Name: "zzz", Storage: FileStorage}, created, prf(&fcfg), nil)
		require_NoError(t, err)
		defer fs.Stop()

		state = fs.State()
		if state.Msgs != 0 {
			t.Fatalf("Expected %d msgs, got %d", 0, state.Msgs)
		}
		if state.Bytes != 0 {
			t.Fatalf("Expected %d bytes, got %d", 0, state.Bytes)
		}

		seq, _, err := fs.StoreMsg(subj, nil, []byte("Hello"), 0)
		if err != nil {
			t.Fatalf("Unexpected error: %v", err)
		}
		fs.RemoveMsg(seq)

		fs.Stop()

		// Restart
		fs, err = newFileStoreWithCreated(fcfg, StreamConfig{Name: "zzz", Storage: FileStorage}, created, prf(&fcfg), nil)
		require_NoError(t, err)
		defer fs.Stop()

		state = fs.State()
		require_Equal(t, state.FirstSeq, seq+1)
	})
}

func TestFileStoreSelectNextFirst(t *testing.T) {
	testFileStoreAllPermutations(t, func(t *testing.T, fcfg FileStoreConfig) {
		fcfg.BlockSize = 256
		fs, err := newFileStoreWithCreated(fcfg, StreamConfig{Name: "zzz", Storage: FileStorage}, time.Now(), prf(&fcfg), nil)
		require_NoError(t, err)
		defer fs.Stop()

		numMsgs := 10
		subj, msg := "zzz", []byte("Hello World")
		for i := 0; i < numMsgs; i++ {
			fs.StoreMsg(subj, nil, msg, 0)
		}
		if state := fs.State(); state.Msgs != uint64(numMsgs) {
			t.Fatalf("Expected %d msgs, got %d", numMsgs, state.Msgs)
		}

		// Note the 256 block size is tied to the msg size below to give us 5 messages per block.
		if fmb := fs.selectMsgBlock(1); fmb.msgs != 5 {
			t.Fatalf("Expected 5 messages per block, but got %d", fmb.msgs)
		}

		// Delete 2-7, this will cross message blocks.
		for i := 2; i <= 7; i++ {
			fs.RemoveMsg(uint64(i))
		}

		if state := fs.State(); state.Msgs != 4 || state.FirstSeq != 1 {
			t.Fatalf("Expected 4 msgs, first seq of 11, got msgs of %d and first seq of %d", state.Msgs, state.FirstSeq)
		}
		// Now close the gap which will force the system to jump underlying message blocks to find the right sequence.
		fs.RemoveMsg(1)
		if state := fs.State(); state.Msgs != 3 || state.FirstSeq != 8 {
			t.Fatalf("Expected 3 msgs, first seq of 8, got msgs of %d and first seq of %d", state.Msgs, state.FirstSeq)
		}
	})
}

func TestFileStoreSkipMsg(t *testing.T) {
	testFileStoreAllPermutations(t, func(t *testing.T, fcfg FileStoreConfig) {
		fcfg.BlockSize = 256
		created := time.Now()
		fs, err := newFileStoreWithCreated(fcfg, StreamConfig{Name: "zzz", Storage: FileStorage}, created, prf(&fcfg), nil)
		require_NoError(t, err)
		defer fs.Stop()

		numSkips := 10
		for i := 0; i < numSkips; i++ {
			fs.SkipMsg()
		}
		state := fs.State()
		if state.Msgs != 0 {
			t.Fatalf("Expected %d msgs, got %d", 0, state.Msgs)
		}
		if state.FirstSeq != uint64(numSkips+1) || state.LastSeq != uint64(numSkips) {
			t.Fatalf("Expected first to be %d and last to be %d. got first %d and last %d", numSkips+1, numSkips, state.FirstSeq, state.LastSeq)
		}

		fs.StoreMsg("zzz", nil, []byte("Hello World!"), 0)
		fs.SkipMsg()
		fs.SkipMsg()
		fs.StoreMsg("zzz", nil, []byte("Hello World!"), 0)
		fs.SkipMsg()

		state = fs.State()
		if state.Msgs != 2 {
			t.Fatalf("Expected %d msgs, got %d", 2, state.Msgs)
		}
		if state.FirstSeq != uint64(numSkips+1) || state.LastSeq != uint64(numSkips+5) {
			t.Fatalf("Expected first to be %d and last to be %d. got first %d and last %d", numSkips+1, numSkips+5, state.FirstSeq, state.LastSeq)
		}

		// Make sure we recover same state.
		fs.Stop()

		fs, err = newFileStoreWithCreated(fcfg, StreamConfig{Name: "zzz", Storage: FileStorage}, created, prf(&fcfg), nil)
		require_NoError(t, err)
		defer fs.Stop()

		state = fs.State()
		if state.Msgs != 2 {
			t.Fatalf("Expected %d msgs, got %d", 2, state.Msgs)
		}
		if state.FirstSeq != uint64(numSkips+1) || state.LastSeq != uint64(numSkips+5) {
			t.Fatalf("Expected first to be %d and last to be %d. got first %d and last %d", numSkips+1, numSkips+5, state.FirstSeq, state.LastSeq)
		}

		var smv StoreMsg
		sm, err := fs.LoadMsg(11, &smv)
		if err != nil {
			t.Fatalf("Unexpected error looking up seq 11: %v", err)
		}
		if sm.subj != "zzz" || string(sm.msg) != "Hello World!" {
			t.Fatalf("Message did not match")
		}

		fs.SkipMsg()
		nseq, _, err := fs.StoreMsg("AAA", nil, []byte("Skip?"), 0)
		if err != nil {
			t.Fatalf("Unexpected error looking up seq 11: %v", err)
		}
		if nseq != 17 {
			t.Fatalf("Expected seq of %d but got %d", 17, nseq)
		}

		// Make sure we recover same state.
		fs.Stop()

		fs, err = newFileStoreWithCreated(fcfg, StreamConfig{Name: "zzz", Storage: FileStorage}, created, prf(&fcfg), nil)
		require_NoError(t, err)
		defer fs.Stop()

		sm, err = fs.LoadMsg(nseq, &smv)
		if err != nil {
			t.Fatalf("Unexpected error looking up seq %d: %v", nseq, err)
		}
		if sm.subj != "AAA" || string(sm.msg) != "Skip?" {
			t.Fatalf("Message did not match")
		}
	})
}

func TestFileStoreWriteExpireWrite(t *testing.T) {
	testFileStoreAllPermutations(t, func(t *testing.T, fcfg FileStoreConfig) {
		cexp := 10 * time.Millisecond
		fcfg.CacheExpire = cexp
		created := time.Now()
		fs, err := newFileStoreWithCreated(fcfg, StreamConfig{Name: "zzz", Storage: FileStorage}, created, prf(&fcfg), nil)
		require_NoError(t, err)
		defer fs.Stop()

		toSend := 10
		for i := 0; i < toSend; i++ {
			fs.StoreMsg("zzz", nil, []byte("Hello World!"), 0)
		}

		// Wait for write cache portion to go to zero.
		checkFor(t, time.Second, 20*time.Millisecond, func() error {
			if csz := fs.cacheSize(); csz != 0 {
				return fmt.Errorf("cache size not 0, got %s", friendlyBytes(int64(csz)))
			}
			return nil
		})

		for i := 0; i < toSend; i++ {
			fs.StoreMsg("zzz", nil, []byte("Hello World! - 22"), 0)
		}

		if state := fs.State(); state.Msgs != uint64(toSend*2) {
			t.Fatalf("Expected %d msgs, got %d", toSend*2, state.Msgs)
		}

		// Make sure we recover same state.
		fs.Stop()

		fcfg.CacheExpire = 0
		fs, err = newFileStoreWithCreated(fcfg, StreamConfig{Name: "zzz", Storage: FileStorage}, created, prf(&fcfg), nil)
		require_NoError(t, err)
		defer fs.Stop()

		if state := fs.State(); state.Msgs != uint64(toSend*2) {
			t.Fatalf("Expected %d msgs, got %d", toSend*2, state.Msgs)
		}

		// Now load them in and check.
		var smv StoreMsg
		for i := 1; i <= toSend*2; i++ {
			sm, err := fs.LoadMsg(uint64(i), &smv)
			if err != nil {
				t.Fatalf("Unexpected error looking up seq %d: %v", i, err)
			}
			str := "Hello World!"
			if i > toSend {
				str = "Hello World! - 22"
			}
			if sm.subj != "zzz" || string(sm.msg) != str {
				t.Fatalf("Message did not match")
			}
		}
	})
}

func TestFileStoreMsgLimit(t *testing.T) {
	testFileStoreAllPermutations(t, func(t *testing.T, fcfg FileStoreConfig) {
		fs, err := newFileStoreWithCreated(fcfg, StreamConfig{Name: "zzz", Storage: FileStorage, MaxMsgs: 10}, time.Now(), prf(&fcfg), nil)
		require_NoError(t, err)
		defer fs.Stop()

		subj, msg := "foo", []byte("Hello World")
		for i := 0; i < 10; i++ {
			fs.StoreMsg(subj, nil, msg, 0)
		}
		state := fs.State()
		if state.Msgs != 10 {
			t.Fatalf("Expected %d msgs, got %d", 10, state.Msgs)
		}
		if _, _, err := fs.StoreMsg(subj, nil, msg, 0); err != nil {
			t.Fatalf("Error storing msg: %v", err)
		}
		state = fs.State()
		if state.Msgs != 10 {
			t.Fatalf("Expected %d msgs, got %d", 10, state.Msgs)
		}
		if state.LastSeq != 11 {
			t.Fatalf("Expected the last sequence to be 11 now, but got %d", state.LastSeq)
		}
		if state.FirstSeq != 2 {
			t.Fatalf("Expected the first sequence to be 2 now, but got %d", state.FirstSeq)
		}
		// Make sure we can not lookup seq 1.
		if _, err := fs.LoadMsg(1, nil); err == nil {
			t.Fatalf("Expected error looking up seq 1 but got none")
		}
	})
}

func TestFileStoreMsgLimitBug(t *testing.T) {
	testFileStoreAllPermutations(t, func(t *testing.T, fcfg FileStoreConfig) {
		created := time.Now()
		fs, err := newFileStoreWithCreated(fcfg, StreamConfig{Name: "zzz", Storage: FileStorage, MaxMsgs: 1}, created, prf(&fcfg), nil)
		require_NoError(t, err)
		defer fs.Stop()

		subj, msg := "foo", []byte("Hello World")
		fs.StoreMsg(subj, nil, msg, 0)
		fs.StoreMsg(subj, nil, msg, 0)
		fs.Stop()

		fs, err = newFileStoreWithCreated(fcfg, StreamConfig{Name: "zzz", Storage: FileStorage, MaxMsgs: 1}, created, prf(&fcfg), nil)
		require_NoError(t, err)
		defer fs.Stop()
		fs.StoreMsg(subj, nil, msg, 0)
	})
}

func TestFileStoreBytesLimit(t *testing.T) {
	subj, msg := "foo", make([]byte, 512)
	storedMsgSize := fileStoreMsgSize(subj, nil, msg)

	toStore := uint64(1024)
	maxBytes := storedMsgSize * toStore

	testFileStoreAllPermutations(t, func(t *testing.T, fcfg FileStoreConfig) {
		fs, err := newFileStoreWithCreated(fcfg, StreamConfig{Name: "zzz", Storage: FileStorage, MaxBytes: int64(maxBytes)}, time.Now(), prf(&fcfg), nil)
		require_NoError(t, err)
		defer fs.Stop()

		for i := uint64(0); i < toStore; i++ {
			fs.StoreMsg(subj, nil, msg, 0)
		}
		state := fs.State()
		if state.Msgs != toStore {
			t.Fatalf("Expected %d msgs, got %d", toStore, state.Msgs)
		}
		if state.Bytes != storedMsgSize*toStore {
			t.Fatalf("Expected bytes to be %d, got %d", storedMsgSize*toStore, state.Bytes)
		}

		// Now send 10 more and check that bytes limit enforced.
		for i := 0; i < 10; i++ {
			if _, _, err := fs.StoreMsg(subj, nil, msg, 0); err != nil {
				t.Fatalf("Error storing msg: %v", err)
			}
		}
		state = fs.State()
		if state.Msgs != toStore {
			t.Fatalf("Expected %d msgs, got %d", toStore, state.Msgs)
		}
		if state.Bytes != storedMsgSize*toStore {
			t.Fatalf("Expected bytes to be %d, got %d", storedMsgSize*toStore, state.Bytes)
		}
		if state.FirstSeq != 11 {
			t.Fatalf("Expected first sequence to be 11, got %d", state.FirstSeq)
		}
		if state.LastSeq != toStore+10 {
			t.Fatalf("Expected last sequence to be %d, got %d", toStore+10, state.LastSeq)
		}
	})
}

// https://github.com/nats-io/nats-server/issues/4771
func TestFileStoreBytesLimitWithDiscardNew(t *testing.T) {
	subj, msg := "tiny", make([]byte, 7)
	storedMsgSize := fileStoreMsgSize(subj, nil, msg)

	toStore := uint64(2)
	maxBytes := 100

	testFileStoreAllPermutations(t, func(t *testing.T, fcfg FileStoreConfig) {
		cfg := StreamConfig{Name: "zzz", Storage: FileStorage, MaxBytes: int64(maxBytes), Discard: DiscardNew}
		fs, err := newFileStoreWithCreated(fcfg, cfg, time.Now(), prf(&fcfg), nil)
		require_NoError(t, err)
		defer fs.Stop()

		for i := 0; i < 10; i++ {
			_, _, err := fs.StoreMsg(subj, nil, msg, 0)
			if i < int(toStore) {
				if err != nil {
					t.Fatalf("Error storing msg: %v", err)
				}
			} else if !errors.Is(err, ErrMaxBytes) {
				t.Fatalf("Storing msg should result in: %v", ErrMaxBytes)
			}
		}
		state := fs.State()
		if state.Msgs != toStore {
			t.Fatalf("Expected %d msgs, got %d", toStore, state.Msgs)
		}
		if state.Bytes != storedMsgSize*toStore {
			t.Fatalf("Expected bytes to be %d, got %d", storedMsgSize*toStore, state.Bytes)
		}
	})
}

func TestFileStoreAgeLimit(t *testing.T) {
	maxAge := 1 * time.Second

	testFileStoreAllPermutations(t, func(t *testing.T, fcfg FileStoreConfig) {
		if fcfg.Compression != NoCompression {
			// TODO(nat): This test fails at the moment with compression enabled
			// because it takes longer to compress the blocks, by which time the
			// messages have expired. Need to think about a balanced age so that
			// the test doesn't take too long in non-compressed cases.
			t.SkipNow()
		}

		fcfg.BlockSize = 256
		fs, err := newFileStoreWithCreated(fcfg, StreamConfig{Name: "zzz", Storage: FileStorage, MaxAge: maxAge}, time.Now(), prf(&fcfg), nil)
		require_NoError(t, err)
		defer fs.Stop()

		// Store some messages. Does not really matter how many.
		subj, msg := "foo", []byte("Hello World")
		toStore := 500
		for i := 0; i < toStore; i++ {
			if _, _, err := fs.StoreMsg(subj, nil, msg, 0); err != nil {
				t.Fatalf("Unexpected error: %v", err)
			}
		}
		state := fs.State()
		if state.Msgs != uint64(toStore) {
			t.Fatalf("Expected %d msgs, got %d", toStore, state.Msgs)
		}
		checkExpired := func(t *testing.T) {
			t.Helper()
			checkFor(t, 5*time.Second, maxAge, func() error {
				state = fs.State()
				if state.Msgs != 0 {
					return fmt.Errorf("Expected no msgs, got %d", state.Msgs)
				}
				if state.Bytes != 0 {
					return fmt.Errorf("Expected no bytes, got %d", state.Bytes)
				}
				return nil
			})
		}
		// Let them expire
		checkExpired(t)

		// Now add some more and make sure that timer will fire again.
		for i := 0; i < toStore; i++ {
			fs.StoreMsg(subj, nil, msg, 0)
		}
		state = fs.State()
		if state.Msgs != uint64(toStore) {
			t.Fatalf("Expected %d msgs, got %d", toStore, state.Msgs)
		}
		fs.RemoveMsg(502)
		fs.RemoveMsg(602)
		fs.RemoveMsg(702)
		fs.RemoveMsg(802)
		// We will measure the time to make sure expires works with interior deletes.
		start := time.Now()
		checkExpired(t)
		if elapsed := time.Since(start); elapsed > 5*time.Second {
			t.Fatalf("Took too long to expire: %v", elapsed)
		}
	})
}

func TestFileStoreTimeStamps(t *testing.T) {
	testFileStoreAllPermutations(t, func(t *testing.T, fcfg FileStoreConfig) {
		fs, err := newFileStoreWithCreated(fcfg, StreamConfig{Name: "zzz", Storage: FileStorage}, time.Now(), prf(&fcfg), nil)
		require_NoError(t, err)
		defer fs.Stop()

		last := time.Now().UnixNano()
		subj, msg := "foo", []byte("Hello World")
		for i := 0; i < 10; i++ {
			time.Sleep(5 * time.Millisecond)
			fs.StoreMsg(subj, nil, msg, 0)
		}
		var smv StoreMsg
		for seq := uint64(1); seq <= 10; seq++ {
			sm, err := fs.LoadMsg(seq, &smv)
			if err != nil {
				t.Fatalf("Unexpected error looking up msg [%d]: %v", seq, err)
			}
			// These should be different
			if sm.ts <= last {
				t.Fatalf("Expected different timestamps, got last %v vs %v", last, sm.ts)
			}
			last = sm.ts
		}
	})
}

func TestFileStorePurge(t *testing.T) {
	testFileStoreAllPermutations(t, func(t *testing.T, fcfg FileStoreConfig) {
		blkSize := uint64(64 * 1024)
		fcfg.BlockSize = blkSize
		created := time.Now()

		fs, err := newFileStoreWithCreated(fcfg, StreamConfig{Name: "zzz", Storage: FileStorage}, created, prf(&fcfg), nil)
		require_NoError(t, err)
		defer fs.Stop()

		subj, msg := "foo", make([]byte, 8*1024)
		storedMsgSize := fileStoreMsgSize(subj, nil, msg)

		toStore := uint64(1024)
		for i := uint64(0); i < toStore; i++ {
			fs.StoreMsg(subj, nil, msg, 0)
		}
		state := fs.State()
		if state.Msgs != toStore {
			t.Fatalf("Expected %d msgs, got %d", toStore, state.Msgs)
		}
		if state.Bytes != storedMsgSize*toStore {
			t.Fatalf("Expected bytes to be %d, got %d", storedMsgSize*toStore, state.Bytes)
		}

		expectedBlocks := int(storedMsgSize * toStore / blkSize)
		if numBlocks := fs.numMsgBlocks(); numBlocks <= expectedBlocks {
			t.Fatalf("Expected to have more then %d msg blocks, got %d", blkSize, numBlocks)
		}

		fs.Purge()

		if numBlocks := fs.numMsgBlocks(); numBlocks != 1 {
			t.Fatalf("Expected to have exactly 1 empty msg block, got %d", numBlocks)
		}

		checkPurgeState := func(stored uint64) {
			t.Helper()
			state = fs.State()
			if state.Msgs != 0 {
				t.Fatalf("Expected 0 msgs after purge, got %d", state.Msgs)
			}
			if state.Bytes != 0 {
				t.Fatalf("Expected 0 bytes after purge, got %d", state.Bytes)
			}
			if state.LastSeq != stored {
				t.Fatalf("Expected LastSeq to be %d., got %d", toStore, state.LastSeq)
			}
			if state.FirstSeq != stored+1 {
				t.Fatalf("Expected FirstSeq to be %d., got %d", toStore+1, state.FirstSeq)
			}
		}
		checkPurgeState(toStore)

		// Make sure we recover same state.
		fs.Stop()

		fs, err = newFileStoreWithCreated(fcfg, StreamConfig{Name: "zzz", Storage: FileStorage}, created, prf(&fcfg), nil)
		require_NoError(t, err)
		defer fs.Stop()

		if numBlocks := fs.numMsgBlocks(); numBlocks != 1 {
			t.Fatalf("Expected to have exactly 1 empty msg block, got %d", numBlocks)
		}

		checkPurgeState(toStore)

		// Now make sure we clean up any dangling purged messages.
		for i := uint64(0); i < toStore; i++ {
			fs.StoreMsg(subj, nil, msg, 0)
		}
		state = fs.State()
		if state.Msgs != toStore {
			t.Fatalf("Expected %d msgs, got %d", toStore, state.Msgs)
		}
		if state.Bytes != storedMsgSize*toStore {
			t.Fatalf("Expected bytes to be %d, got %d", storedMsgSize*toStore, state.Bytes)
		}

		// We will simulate crashing before the purge directory is cleared.
		mdir := filepath.Join(fs.fcfg.StoreDir, msgDir)
		pdir := filepath.Join(fs.fcfg.StoreDir, "ptest")
		os.Rename(mdir, pdir)
		os.MkdirAll(mdir, 0755)

		fs.Purge()
		checkPurgeState(toStore * 2)

		// Make sure we recover same state.
		fs.Stop()

		purgeDir := filepath.Join(fs.fcfg.StoreDir, purgeDir)
		os.Rename(pdir, purgeDir)

		fs, err = newFileStoreWithCreated(fcfg, StreamConfig{Name: "zzz", Storage: FileStorage}, created, prf(&fcfg), nil)
		require_NoError(t, err)
		defer fs.Stop()

		if numBlocks := fs.numMsgBlocks(); numBlocks != 1 {
			t.Fatalf("Expected to have exactly 1 empty msg block, got %d", numBlocks)
		}

		checkPurgeState(toStore * 2)

		checkFor(t, 2*time.Second, 100*time.Millisecond, func() error {
			if _, err := os.Stat(purgeDir); err == nil {
				return fmt.Errorf("purge directory still present")
			}
			return nil
		})
	})
}

func TestFileStoreCompact(t *testing.T) {
	testFileStoreAllPermutations(t, func(t *testing.T, fcfg FileStoreConfig) {
		fcfg.BlockSize = 350
		created := time.Now()
		fs, err := newFileStoreWithCreated(fcfg, StreamConfig{Name: "zzz", Storage: FileStorage}, created, prf(&fcfg), nil)
		require_NoError(t, err)
		defer fs.Stop()

		subj, msg := "foo", []byte("Hello World")
		for i := 0; i < 10; i++ {
			fs.StoreMsg(subj, nil, msg, 0)
		}
		if state := fs.State(); state.Msgs != 10 {
			t.Fatalf("Expected 10 msgs, got %d", state.Msgs)
		}
		n, err := fs.Compact(6)
		if err != nil {
			t.Fatalf("Unexpected error: %v", err)
		}
		if n != 5 {
			t.Fatalf("Expected to have purged 5 msgs, got %d", n)
		}
		state := fs.State()
		if state.Msgs != 5 {
			t.Fatalf("Expected 5 msgs, got %d", state.Msgs)
		}
		if state.FirstSeq != 6 {
			t.Fatalf("Expected first seq of 6, got %d", state.FirstSeq)
		}
		// Now test that compact will also reset first if seq > last
		n, err = fs.Compact(100)
		if err != nil {
			t.Fatalf("Unexpected error: %v", err)
		}
		if n != 5 {
			t.Fatalf("Expected to have purged 5 msgs, got %d", n)
		}
		if state = fs.State(); state.FirstSeq != 100 {
			t.Fatalf("Expected first seq of 100, got %d", state.FirstSeq)
		}

		fs.Stop()

		fs, err = newFileStoreWithCreated(fcfg, StreamConfig{Name: "zzz", Storage: FileStorage}, created, prf(&fcfg), nil)
		require_NoError(t, err)
		defer fs.Stop()

		if state = fs.State(); state.FirstSeq != 100 {
			t.Fatalf("Expected first seq of 100, got %d", state.FirstSeq)
		}
	})
}

func TestFileStoreCompactLastPlusOne(t *testing.T) {
	testFileStoreAllPermutations(t, func(t *testing.T, fcfg FileStoreConfig) {
		fcfg.BlockSize = 8192
		fcfg.AsyncFlush = true

		fs, err := newFileStoreWithCreated(fcfg, StreamConfig{Name: "zzz", Storage: FileStorage}, time.Now(), prf(&fcfg), nil)
		require_NoError(t, err)
		defer fs.Stop()

		subj, msg := "foo", make([]byte, 10_000)
		for i := 0; i < 10_000; i++ {
			if _, _, err := fs.StoreMsg(subj, nil, msg, 0); err != nil {
				t.Fatalf("Unexpected error: %v", err)
			}
		}

		// The performance of this test is quite terrible with compression
		// if we have AsyncFlush = false, so we'll batch flushes instead.
		fs.mu.Lock()
		fs.checkAndFlushAllBlocks()
		fs.mu.Unlock()

		if state := fs.State(); state.Msgs != 10_000 {
			t.Fatalf("Expected 1000000 msgs, got %d", state.Msgs)
		}
		if _, err := fs.Compact(10_001); err != nil {
			t.Fatalf("Unexpected error: %v", err)
		}
		state := fs.State()
		if state.Msgs != 0 {
			t.Fatalf("Expected no message but got %d", state.Msgs)
		}

		fs.StoreMsg(subj, nil, msg, 0)
		state = fs.State()
		if state.Msgs != 1 {
			t.Fatalf("Expected one message but got %d", state.Msgs)
		}
	})
}

func TestFileStoreCompactMsgCountBug(t *testing.T) {
	testFileStoreAllPermutations(t, func(t *testing.T, fcfg FileStoreConfig) {
		fs, err := newFileStoreWithCreated(fcfg, StreamConfig{Name: "zzz", Storage: FileStorage}, time.Now(), prf(&fcfg), nil)
		require_NoError(t, err)
		defer fs.Stop()

		subj, msg := "foo", []byte("Hello World")
		for i := 0; i < 10; i++ {
			fs.StoreMsg(subj, nil, msg, 0)
		}
		if state := fs.State(); state.Msgs != 10 {
			t.Fatalf("Expected 10 msgs, got %d", state.Msgs)
		}
		// Now delete 2,3,4.
		fs.EraseMsg(2)
		fs.EraseMsg(3)
		fs.EraseMsg(4)

		// Also delete 7,8, and 9.
		fs.RemoveMsg(7)
		fs.RemoveMsg(8)
		fs.RemoveMsg(9)

		n, err := fs.Compact(6)
		if err != nil {
			t.Fatalf("Unexpected error: %v", err)
		}
		// 1 & 5
		if n != 2 {
			t.Fatalf("Expected to have deleted 2 msgs, got %d", n)
		}
		if state := fs.State(); state.Msgs != 2 {
			t.Fatalf("Expected to have 2 remaining, got %d", state.Msgs)
		}
	})
}

func TestFileStoreCompactPerf(t *testing.T) {
	t.SkipNow()

	testFileStoreAllPermutations(t, func(t *testing.T, fcfg FileStoreConfig) {
		fcfg.BlockSize = 8192
		fcfg.AsyncFlush = true

		fs, err := newFileStoreWithCreated(fcfg, StreamConfig{Name: "zzz", Storage: FileStorage}, time.Now(), prf(&fcfg), nil)
		require_NoError(t, err)
		defer fs.Stop()

		subj, msg := "foo", []byte("Hello World")
		for i := 0; i < 100_000; i++ {
			fs.StoreMsg(subj, nil, msg, 0)
		}
		if state := fs.State(); state.Msgs != 100_000 {
			t.Fatalf("Expected 1000000 msgs, got %d", state.Msgs)
		}
		start := time.Now()
		n, err := fs.Compact(90_001)
		if err != nil {
			t.Fatalf("Unexpected error: %v", err)
		}
		t.Logf("Took %v to compact\n", time.Since(start))

		if n != 90_000 {
			t.Fatalf("Expected to have purged 90_000 msgs, got %d", n)
		}
		state := fs.State()
		if state.Msgs != 10_000 {
			t.Fatalf("Expected 10_000 msgs, got %d", state.Msgs)
		}
		if state.FirstSeq != 90_001 {
			t.Fatalf("Expected first seq of 90_001, got %d", state.FirstSeq)
		}
	})
}

func TestFileStoreStreamTruncate(t *testing.T) {
	testFileStoreAllPermutations(t, func(t *testing.T, fcfg FileStoreConfig) {
		fcfg.BlockSize = 350
		cfg := StreamConfig{Name: "zzz", Subjects: []string{"*"}, Storage: FileStorage}
		created := time.Now()

		fs, err := newFileStoreWithCreated(fcfg, cfg, created, prf(&fcfg), nil)
		require_NoError(t, err)
		defer fs.Stop()

		tseq := uint64(50)

		subj, toStore := "foo", uint64(100)
		for i := uint64(1); i < tseq; i++ {
			_, _, err := fs.StoreMsg(subj, nil, []byte("ok"), 0)
			require_NoError(t, err)
		}
		subj = "bar"
		for i := tseq; i <= toStore; i++ {
			_, _, err := fs.StoreMsg(subj, nil, []byte("ok"), 0)
			require_NoError(t, err)
		}

		if state := fs.State(); state.Msgs != toStore {
			t.Fatalf("Expected %d msgs, got %d", toStore, state.Msgs)
		}

		// Check that sequence has to be interior.
		if err := fs.Truncate(toStore + 1); err != ErrInvalidSequence {
			t.Fatalf("Expected err of '%v', got '%v'", ErrInvalidSequence, err)
		}

		if err := fs.Truncate(tseq); err != nil {
			t.Fatalf("Unexpected error: %v", err)
		}
		if state := fs.State(); state.Msgs != tseq {
			t.Fatalf("Expected %d msgs, got %d", tseq, state.Msgs)
		}

		// Now make sure we report properly if we have some deleted interior messages.
		fs.RemoveMsg(10)
		fs.RemoveMsg(20)
		fs.RemoveMsg(30)
		fs.RemoveMsg(40)

		tseq = uint64(25)
		if err := fs.Truncate(tseq); err != nil {
			t.Fatalf("Unexpected error: %v", err)
		}
		state := fs.State()
		if state.Msgs != tseq-2 {
			t.Fatalf("Expected %d msgs, got %d", tseq-2, state.Msgs)
		}
		expected := []uint64{10, 20}
		if !reflect.DeepEqual(state.Deleted, expected) {
			t.Fatalf("Expected deleted to be %+v, got %+v\n", expected, state.Deleted)
		}

		before := state

		// Make sure we can recover same state.
		fs.Stop()

		fs, err = newFileStoreWithCreated(fcfg, cfg, created, prf(&fcfg), nil)
		require_NoError(t, err)
		defer fs.Stop()

		if state := fs.State(); !reflect.DeepEqual(state, before) {
			t.Fatalf("Expected state of %+v, got %+v", before, state)
		}

		mb := fs.getFirstBlock()
		require_True(t, mb != nil)
		require_NoError(t, mb.loadMsgs())

		// Also make sure we can recover properly with no index.db present.
		// We want to make sure we preserve tombstones from any blocks being deleted.
		fs.Stop()
		os.Remove(filepath.Join(fs.fcfg.StoreDir, msgDir, streamStreamStateFile))

		fs, err = newFileStoreWithCreated(fcfg, cfg, created, prf(&fcfg), nil)
		require_NoError(t, err)
		defer fs.Stop()

		if state := fs.State(); !reflect.DeepEqual(state, before) {
			t.Fatalf("Expected state of %+v, got %+v without index.db state", before, state)
		}
	})
}

func TestFileStoreRemovePartialRecovery(t *testing.T) {
	testFileStoreAllPermutations(t, func(t *testing.T, fcfg FileStoreConfig) {
		cfg := StreamConfig{Name: "zzz", Subjects: []string{"foo"}, Storage: FileStorage}
		created := time.Now()

		fs, err := newFileStoreWithCreated(fcfg, cfg, created, prf(&fcfg), nil)
		require_NoError(t, err)
		defer fs.Stop()

		subj, msg := "foo", []byte("Hello World")
		toStore := 100
		for i := 0; i < toStore; i++ {
			fs.StoreMsg(subj, nil, msg, 0)
		}
		state := fs.State()
		if state.Msgs != uint64(toStore) {
			t.Fatalf("Expected %d msgs, got %d", toStore, state.Msgs)
		}

		// Remove half
		for i := 1; i <= toStore/2; i++ {
			fs.RemoveMsg(uint64(i))
		}

		state = fs.State()
		if state.Msgs != uint64(toStore/2) {
			t.Fatalf("Expected %d msgs, got %d", toStore/2, state.Msgs)
		}

		// Make sure we recover same state.
		fs.Stop()

		fs, err = newFileStoreWithCreated(fcfg, cfg, created, prf(&fcfg), nil)
		require_NoError(t, err)
		defer fs.Stop()

		state2 := fs.State()
		if !reflect.DeepEqual(state2, state) {
			t.Fatalf("Expected recovered state to be the same, got %+v vs %+v\n", state2, state)
		}
	})
}

func TestFileStoreRemoveOutOfOrderRecovery(t *testing.T) {
	testFileStoreAllPermutations(t, func(t *testing.T, fcfg FileStoreConfig) {
		cfg := StreamConfig{Name: "zzz", Subjects: []string{"foo"}, Storage: FileStorage}
		created := time.Now()

		fs, err := newFileStoreWithCreated(fcfg, cfg, created, prf(&fcfg), nil)
		require_NoError(t, err)
		defer fs.Stop()

		subj, msg := "foo", []byte("Hello World")
		toStore := 100
		for i := 0; i < toStore; i++ {
			fs.StoreMsg(subj, nil, msg, 0)
		}
		state := fs.State()
		if state.Msgs != uint64(toStore) {
			t.Fatalf("Expected %d msgs, got %d", toStore, state.Msgs)
		}

		// Remove evens
		for i := 2; i <= toStore; i += 2 {
			if removed, _ := fs.RemoveMsg(uint64(i)); !removed {
				t.Fatalf("Expected remove to return true")
			}
		}

		state = fs.State()
		if state.Msgs != uint64(toStore/2) {
			t.Fatalf("Expected %d msgs, got %d", toStore/2, state.Msgs)
		}

		var smv StoreMsg
		if _, err := fs.LoadMsg(1, &smv); err != nil {
			t.Fatalf("Expected to retrieve seq 1")
		}
		for i := 2; i <= toStore; i += 2 {
			if _, err := fs.LoadMsg(uint64(i), &smv); err == nil {
				t.Fatalf("Expected error looking up seq %d that should be deleted", i)
			}
		}

		// Make sure we recover same state.
		fs.Stop()

		fs, err = newFileStoreWithCreated(fcfg, cfg, created, prf(&fcfg), nil)
		require_NoError(t, err)
		defer fs.Stop()

		state2 := fs.State()
		if !reflect.DeepEqual(state2, state) {
			t.Fatalf("Expected recovered states to be the same, got %+v vs %+v\n", state, state2)
		}

		if _, err := fs.LoadMsg(1, &smv); err != nil {
			t.Fatalf("Expected to retrieve seq 1")
		}
		for i := 2; i <= toStore; i += 2 {
			if _, err := fs.LoadMsg(uint64(i), nil); err == nil {
				t.Fatalf("Expected error looking up seq %d that should be deleted", i)
			}
		}
	})
}

func TestFileStoreAgeLimitRecovery(t *testing.T) {
	maxAge := 1 * time.Second

	testFileStoreAllPermutations(t, func(t *testing.T, fcfg FileStoreConfig) {
		fcfg.CacheExpire = 1 * time.Millisecond
		cfg := StreamConfig{Name: "zzz", Subjects: []string{"foo"}, Storage: FileStorage, MaxAge: maxAge}
		created := time.Now()

		fs, err := newFileStoreWithCreated(fcfg, cfg, created, prf(&fcfg), nil)
		require_NoError(t, err)
		defer fs.Stop()

		// Store some messages. Does not really matter how many.
		subj, msg := "foo", []byte("Hello World")
		toStore := 100
		for i := 0; i < toStore; i++ {
			fs.StoreMsg(subj, nil, msg, 0)
		}
		state := fs.State()
		if state.Msgs != uint64(toStore) {
			t.Fatalf("Expected %d msgs, got %d", toStore, state.Msgs)
		}
		fs.Stop()

		time.Sleep(maxAge)

		fcfg.CacheExpire = 0
		fs, err = newFileStoreWithCreated(fcfg, cfg, created, prf(&fcfg), nil)
		require_NoError(t, err)
		defer fs.Stop()

		// Make sure they expire.
		checkFor(t, time.Second, 2*maxAge, func() error {
			t.Helper()
			state = fs.State()
			if state.Msgs != 0 {
				return fmt.Errorf("Expected no msgs, got %d", state.Msgs)
			}
			if state.Bytes != 0 {
				return fmt.Errorf("Expected no bytes, got %d", state.Bytes)
			}
			return nil
		})
	})
}

func TestFileStoreBitRot(t *testing.T) {
	testFileStoreAllPermutations(t, func(t *testing.T, fcfg FileStoreConfig) {
		created := time.Now()
		fs, err := newFileStoreWithCreated(fcfg, StreamConfig{Name: "zzz", Storage: FileStorage}, created, prf(&fcfg), nil)
		require_NoError(t, err)
		defer fs.Stop()

		// Store some messages. Does not really matter how many.
		subj, msg := "foo", []byte("Hello World")
		toStore := 100
		for i := 0; i < toStore; i++ {
			fs.StoreMsg(subj, nil, msg, 0)
		}
		state := fs.State()
		if state.Msgs != uint64(toStore) {
			t.Fatalf("Expected %d msgs, got %d", toStore, state.Msgs)
		}

		if ld := fs.checkMsgs(); ld != nil && len(ld.Msgs) > 0 {
			t.Fatalf("Expected to have no corrupt msgs, got %d", len(ld.Msgs))
		}

		for i := 0; i < 10; i++ {
			// Now twiddle some bits.
			fs.mu.Lock()
			lmb := fs.lmb
			contents, err := os.ReadFile(lmb.mfn)
			require_NoError(t, err)
			require_True(t, len(contents) > 0)

			var index int
			for {
				index = rand.Intn(len(contents))
				// Reverse one byte anywhere.
				b := contents[index]
				contents[index] = bits.Reverse8(b)
				if b != contents[index] {
					break
				}
			}
			os.WriteFile(lmb.mfn, contents, 0644)
			fs.mu.Unlock()

			ld := fs.checkMsgs()
			if len(ld.Msgs) > 0 {
				break
			}
			// If our bitrot caused us to not be able to recover any messages we can break as well.
			if state := fs.State(); state.Msgs == 0 {
				break
			}
			// Fail the test if we have tried the 10 times and still did not
			// get any corruption report.
			if i == 9 {
				t.Fatalf("Expected to have corrupt msgs got none: changed [%d]", index)
			}
		}

		// Make sure we can restore.
		fs.Stop()

		fs, err = newFileStoreWithCreated(fcfg, StreamConfig{Name: "zzz", Storage: FileStorage}, created, prf(&fcfg), nil)
		require_NoError(t, err)
		defer fs.Stop()

		// checkMsgs will repair the underlying store, so checkMsgs should be clean now.
		if ld := fs.checkMsgs(); ld != nil {
			// If we have no msgs left this will report the head msgs as lost again.
			if state := fs.State(); state.Msgs > 0 {
				t.Fatalf("Expected no errors restoring checked and fixed filestore, got %+v", ld)
			}
		}
	})
}

func TestFileStoreEraseMsg(t *testing.T) {
	// Just do no encryption, etc.
	fcfg := FileStoreConfig{StoreDir: t.TempDir()}
	fs, err := newFileStore(fcfg, StreamConfig{Name: "zzz", Storage: FileStorage})
	require_NoError(t, err)
	defer fs.Stop()

	subj, msg := "foo", []byte("Hello World")
	fs.StoreMsg(subj, nil, msg, 0)
	fs.StoreMsg(subj, nil, msg, 0) // To keep block from being deleted.
	var smv StoreMsg
	sm, err := fs.LoadMsg(1, &smv)
	if err != nil {
		t.Fatalf("Unexpected error looking up msg: %v", err)
	}
	if !bytes.Equal(msg, sm.msg) {
		t.Fatalf("Expected same msg, got %q vs %q", sm.msg, msg)
	}
	if removed, _ := fs.EraseMsg(1); !removed {
		t.Fatalf("Expected erase msg to return success")
	}
	if sm2, _ := fs.msgForSeq(1, nil); sm2 != nil {
		t.Fatalf("Expected msg to be erased")
	}
	fs.checkAndFlushAllBlocks()

	// Now look on disk as well.
	rl := fileStoreMsgSize(subj, nil, msg)
	buf := make([]byte, rl)
	fp, err := os.Open(filepath.Join(fcfg.StoreDir, msgDir, fmt.Sprintf(blkScan, 1)))
	if err != nil {
		t.Fatalf("Error opening msg block file: %v", err)
	}
	defer fp.Close()

	fp.ReadAt(buf, 0)
	fs.mu.RLock()
	mb := fs.blks[0]
	fs.mu.RUnlock()
	mb.mu.Lock()
	sm, err = mb.msgFromBuf(buf, nil, nil)
	mb.mu.Unlock()
	if err != nil {
		t.Fatalf("error reading message from block: %v", err)
	}
	if sm.subj == subj {
		t.Fatalf("Expected the subjects to be different")
	}
	if sm.seq != 0 && sm.seq&ebit == 0 {
		t.Fatalf("Expected seq to be 0, marking as deleted, got %d", sm.seq)
	}
	if sm.ts != 0 {
		t.Fatalf("Expected timestamp to be 0, got %d", sm.ts)
	}
	if bytes.Equal(sm.msg, msg) {
		t.Fatalf("Expected message body to be randomized")
	}
}

func TestFileStoreEraseAndNoIndexRecovery(t *testing.T) {
	testFileStoreAllPermutations(t, func(t *testing.T, fcfg FileStoreConfig) {
		created := time.Now()
		fs, err := newFileStoreWithCreated(fcfg, StreamConfig{Name: "zzz", Storage: FileStorage}, created, prf(&fcfg), nil)
		require_NoError(t, err)
		defer fs.Stop()

		subj, msg := "foo", []byte("Hello World")
		toStore := 100
		for i := 0; i < toStore; i++ {
			fs.StoreMsg(subj, nil, msg, 0)
		}
		state := fs.State()
		if state.Msgs != uint64(toStore) {
			t.Fatalf("Expected %d msgs, got %d", toStore, state.Msgs)
		}

		// Erase the even messages.
		for i := 2; i <= toStore; i += 2 {
			if removed, _ := fs.EraseMsg(uint64(i)); !removed {
				t.Fatalf("Expected erase msg to return true")
			}
		}
		state = fs.State()
		if state.Msgs != uint64(toStore/2) {
			t.Fatalf("Expected %d msgs, got %d", toStore/2, state.Msgs)
		}

		// Stop and remove the optional index file.
		fs.Stop()
		ifn := filepath.Join(fcfg.StoreDir, msgDir, fmt.Sprintf(indexScan, 1))
		os.Remove(ifn)

		fs, err = newFileStoreWithCreated(fcfg, StreamConfig{Name: "zzz", Storage: FileStorage}, created, prf(&fcfg), nil)
		require_NoError(t, err)
		defer fs.Stop()

		state = fs.State()
		if state.Msgs != uint64(toStore/2) {
			t.Fatalf("Expected %d msgs, got %d", toStore/2, state.Msgs)
		}

		for i := 2; i <= toStore; i += 2 {
			if _, err := fs.LoadMsg(uint64(i), nil); err == nil {
				t.Fatalf("Expected error looking up seq %d that should be erased", i)
			}
		}
	})
}

func TestFileStoreMeta(t *testing.T) {
	// Just do no encryption, etc.
	fcfg := FileStoreConfig{StoreDir: t.TempDir()}
	mconfig := StreamConfig{Name: "ZZ-22-33", Storage: FileStorage, Subjects: []string{"foo.*"}, Replicas: 22}
	fs, err := newFileStore(fcfg, mconfig)
	require_NoError(t, err)
	defer fs.Stop()

	metafile := filepath.Join(fcfg.StoreDir, JetStreamMetaFile)
	metasum := filepath.Join(fcfg.StoreDir, JetStreamMetaFileSum)

	// Test to make sure meta file and checksum are present.
	if _, err := os.Stat(metafile); os.IsNotExist(err) {
		t.Fatalf("Expected metafile %q to exist", metafile)
	}
	if _, err := os.Stat(metasum); os.IsNotExist(err) {
		t.Fatalf("Expected metafile's checksum %q to exist", metasum)
	}

	buf, err := os.ReadFile(metafile)
	if err != nil {
		t.Fatalf("Error reading metafile: %v", err)
	}
	var mconfig2 StreamConfig
	if err := json.Unmarshal(buf, &mconfig2); err != nil {
		t.Fatalf("Error unmarshalling: %v", err)
	}
	if !reflect.DeepEqual(mconfig, mconfig2) {
		t.Fatalf("Stream configs not equal, got %+v vs %+v", mconfig2, mconfig)
	}
	checksum, err := os.ReadFile(metasum)
	if err != nil {
		t.Fatalf("Error reading metafile checksum: %v", err)
	}

	fs.mu.Lock()
	fs.hh.Reset()
	fs.hh.Write(buf)
	mychecksum := hex.EncodeToString(fs.hh.Sum(nil))
	fs.mu.Unlock()

	if mychecksum != string(checksum) {
		t.Fatalf("Checksums do not match, got %q vs %q", mychecksum, checksum)
	}

	// Now create a consumer. Same deal for them.
	oconfig := ConsumerConfig{
		DeliverSubject: "d",
		FilterSubject:  "foo",
		AckPolicy:      AckAll,
	}
	oname := "obs22"
	obs, err := fs.ConsumerStore(oname, &oconfig)
	if err != nil {
		t.Fatalf("Unexpected error: %v", err)
	}

	ometafile := filepath.Join(fcfg.StoreDir, consumerDir, oname, JetStreamMetaFile)
	ometasum := filepath.Join(fcfg.StoreDir, consumerDir, oname, JetStreamMetaFileSum)

	// Test to make sure meta file and checksum are present.
	if _, err := os.Stat(ometafile); os.IsNotExist(err) {
		t.Fatalf("Expected consumer metafile %q to exist", ometafile)
	}
	if _, err := os.Stat(ometasum); os.IsNotExist(err) {
		t.Fatalf("Expected consumer metafile's checksum %q to exist", ometasum)
	}

	buf, err = os.ReadFile(ometafile)
	if err != nil {
		t.Fatalf("Error reading consumer metafile: %v", err)
	}

	var oconfig2 ConsumerConfig
	if err := json.Unmarshal(buf, &oconfig2); err != nil {
		t.Fatalf("Error unmarshalling: %v", err)
	}
	// Since we set name we will get that back now.
	oconfig.Name = oname
	if !reflect.DeepEqual(oconfig2, oconfig) {
		t.Fatalf("Consumer configs not equal, got %+v vs %+v", oconfig2, oconfig)
	}
	checksum, err = os.ReadFile(ometasum)

	if err != nil {
		t.Fatalf("Error reading consumer metafile checksum: %v", err)
	}

	hh := obs.(*consumerFileStore).hh
	hh.Reset()
	hh.Write(buf)
	mychecksum = hex.EncodeToString(hh.Sum(nil))
	if mychecksum != string(checksum) {
		t.Fatalf("Checksums do not match, got %q vs %q", mychecksum, checksum)
	}
}

func TestFileStoreWriteAndReadSameBlock(t *testing.T) {
	testFileStoreAllPermutations(t, func(t *testing.T, fcfg FileStoreConfig) {
		fs, err := newFileStoreWithCreated(fcfg, StreamConfig{Name: "zzz", Storage: FileStorage}, time.Now(), prf(&fcfg), nil)
		require_NoError(t, err)
		defer fs.Stop()

		subj, msg := "foo", []byte("Hello World!")

		for i := uint64(1); i <= 10; i++ {
			fs.StoreMsg(subj, nil, msg, 0)
			if _, err := fs.LoadMsg(i, nil); err != nil {
				t.Fatalf("Error loading %d: %v", i, err)
			}
		}
	})
}

func TestFileStoreAndRetrieveMultiBlock(t *testing.T) {
	testFileStoreAllPermutations(t, func(t *testing.T, fcfg FileStoreConfig) {
		subj, msg := "foo", []byte("Hello World!")
		storedMsgSize := fileStoreMsgSize(subj, nil, msg)

		fcfg.BlockSize = 4 * storedMsgSize
		created := time.Now()

		fs, err := newFileStoreWithCreated(fcfg, StreamConfig{Name: "zzz", Storage: FileStorage}, created, prf(&fcfg), nil)
		require_NoError(t, err)
		defer fs.Stop()

		for i := 0; i < 20; i++ {
			fs.StoreMsg(subj, nil, msg, 0)
		}
		state := fs.State()
		if state.Msgs != 20 {
			t.Fatalf("Expected 20 msgs, got %d", state.Msgs)
		}
		fs.Stop()

		fs, err = newFileStoreWithCreated(fcfg, StreamConfig{Name: "zzz", Storage: FileStorage}, created, prf(&fcfg), nil)
		require_NoError(t, err)
		defer fs.Stop()

		var smv StoreMsg
		for i := uint64(1); i <= 20; i++ {
			if _, err := fs.LoadMsg(i, &smv); err != nil {
				t.Fatalf("Error loading %d: %v", i, err)
			}
		}
	})
}

func TestFileStoreCollapseDmap(t *testing.T) {
	testFileStoreAllPermutations(t, func(t *testing.T, fcfg FileStoreConfig) {
		subj, msg := "foo", []byte("Hello World!")
		storedMsgSize := fileStoreMsgSize(subj, nil, msg)

		fcfg.BlockSize = 4 * storedMsgSize
		fs, err := newFileStoreWithCreated(fcfg, StreamConfig{Name: "zzz", Storage: FileStorage}, time.Now(), prf(&fcfg), nil)
		require_NoError(t, err)
		defer fs.Stop()

		for i := 0; i < 10; i++ {
			fs.StoreMsg(subj, nil, msg, 0)
		}
		state := fs.State()
		if state.Msgs != 10 {
			t.Fatalf("Expected 10 msgs, got %d", state.Msgs)
		}

		checkDmapTotal := func(total int) {
			t.Helper()
			if nde := fs.dmapEntries(); nde != total {
				t.Fatalf("Expecting only %d entries, got %d", total, nde)
			}
		}

		checkFirstSeq := func(seq uint64) {
			t.Helper()
			state := fs.State()
			if state.FirstSeq != seq {
				t.Fatalf("Expected first seq to be %d, got %d", seq, state.FirstSeq)
			}
		}

		// Now remove some out of order, forming gaps and entries in dmaps.
		fs.RemoveMsg(2)
		checkFirstSeq(1)
		fs.RemoveMsg(4)
		checkFirstSeq(1)
		fs.RemoveMsg(8)
		checkFirstSeq(1)

		state = fs.State()
		if state.Msgs != 7 {
			t.Fatalf("Expected 7 msgs, got %d", state.Msgs)
		}

		checkDmapTotal(3)

		// Close gaps..
		fs.RemoveMsg(1)
		checkDmapTotal(2)
		checkFirstSeq(3)

		fs.RemoveMsg(3)
		checkDmapTotal(1)
		checkFirstSeq(5)

		fs.RemoveMsg(5)
		checkDmapTotal(1)
		checkFirstSeq(6)

		fs.RemoveMsg(7)
		checkDmapTotal(2)

		fs.RemoveMsg(6)
		checkDmapTotal(0)
	})
}

func TestFileStoreReadCache(t *testing.T) {
	testFileStoreAllPermutations(t, func(t *testing.T, fcfg FileStoreConfig) {
		fcfg.CacheExpire = 100 * time.Millisecond

		subj, msg := "foo.bar", make([]byte, 1024)
		storedMsgSize := fileStoreMsgSize(subj, nil, msg)

		fs, err := newFileStoreWithCreated(fcfg, StreamConfig{Name: "zzz", Storage: FileStorage}, time.Now(), prf(&fcfg), nil)
		require_NoError(t, err)
		defer fs.Stop()

		toStore := 500
		totalBytes := uint64(toStore) * storedMsgSize

		for i := 0; i < toStore; i++ {
			fs.StoreMsg(subj, nil, msg, 0)
		}

		// Wait for cache to go to zero.
		checkFor(t, time.Second, 10*time.Millisecond, func() error {
			if csz := fs.cacheSize(); csz != 0 {
				return fmt.Errorf("cache size not 0, got %s", friendlyBytes(int64(csz)))
			}
			return nil
		})

		fs.LoadMsg(1, nil)
		if csz := fs.cacheSize(); csz != totalBytes {
			t.Fatalf("Expected all messages to be cached, got %d vs %d", csz, totalBytes)
		}
		// Should expire and be removed.
		checkFor(t, time.Second, 10*time.Millisecond, func() error {
			if csz := fs.cacheSize(); csz != 0 {
				return fmt.Errorf("cache size not 0, got %s", friendlyBytes(int64(csz)))
			}
			return nil
		})
		if cls := fs.cacheLoads(); cls != 1 {
			t.Fatalf("Expected only 1 cache load, got %d", cls)
		}
		// Now make sure we do not reload cache if there is activity.
		fs.LoadMsg(1, nil)
		timeout := time.Now().Add(250 * time.Millisecond)
		for time.Now().Before(timeout) {
			if cls := fs.cacheLoads(); cls != 2 {
				t.Fatalf("cache loads not 2, got %d", cls)
			}
			time.Sleep(5 * time.Millisecond)
			fs.LoadMsg(1, nil) // register activity.
		}
	})
}

func TestFileStorePartialCacheExpiration(t *testing.T) {
	testFileStoreAllPermutations(t, func(t *testing.T, fcfg FileStoreConfig) {
		cexp := 10 * time.Millisecond
		fcfg.CacheExpire = cexp

		fs, err := newFileStoreWithCreated(fcfg, StreamConfig{Name: "zzz", Storage: FileStorage}, time.Now(), prf(&fcfg), nil)
		require_NoError(t, err)
		defer fs.Stop()

		fs.StoreMsg("foo", nil, []byte("msg1"), 0)

		// Should expire and be removed.
		time.Sleep(2 * cexp)
		fs.StoreMsg("bar", nil, []byte("msg2"), 0)

		// Again wait for cache to expire.
		time.Sleep(2 * cexp)
		if _, err := fs.LoadMsg(1, nil); err != nil {
			t.Fatalf("Error loading message 1: %v", err)
		}
	})
}

func TestFileStorePartialIndexes(t *testing.T) {
	testFileStoreAllPermutations(t, func(t *testing.T, fcfg FileStoreConfig) {
		cexp := 10 * time.Millisecond
		fcfg.CacheExpire = cexp

		fs, err := newFileStoreWithCreated(fcfg, StreamConfig{Name: "zzz", Storage: FileStorage}, time.Now(), prf(&fcfg), nil)
		require_NoError(t, err)
		defer fs.Stop()

		toSend := 5
		for i := 0; i < toSend; i++ {
			fs.StoreMsg("foo", nil, []byte("ok-1"), 0)
		}

		// Now wait til the cache expires, including the index.
		fs.mu.Lock()
		mb := fs.blks[0]
		fs.mu.Unlock()

		// Force idx to expire by resetting last remove ts.
		mb.mu.Lock()
		mb.llts = mb.llts - int64(defaultCacheBufferExpiration*2)
		mb.mu.Unlock()

		checkFor(t, time.Second, 10*time.Millisecond, func() error {
			mb.mu.Lock()
			defer mb.mu.Unlock()
			if mb.cache == nil || len(mb.cache.idx) == 0 {
				return nil
			}
			return fmt.Errorf("Index not empty")
		})

		// Create a partial cache by adding more msgs.
		for i := 0; i < toSend; i++ {
			fs.StoreMsg("foo", nil, []byte("ok-2"), 0)
		}
		// If we now load in a message in second half if we do not
		// detect idx is a partial correctly this will panic.
		if _, err := fs.LoadMsg(8, nil); err != nil {
			t.Fatalf("Error loading %d: %v", 1, err)
		}
	})
}

func TestFileStoreSnapshot(t *testing.T) {
	testFileStoreAllPermutations(t, func(t *testing.T, fcfg FileStoreConfig) {
		subj, msg := "foo", []byte("Hello Snappy!")
		scfg := StreamConfig{Name: "zzz", Subjects: []string{"foo"}, Storage: FileStorage}

		fs, err := newFileStoreWithCreated(fcfg, scfg, time.Now(), prf(&fcfg), nil)
		require_NoError(t, err)
		defer fs.Stop()

		toSend := 2233
		for i := 0; i < toSend; i++ {
			fs.StoreMsg(subj, nil, msg, 0)
		}

		// Create a few consumers.
		o1, err := fs.ConsumerStore("o22", &ConsumerConfig{})
		if err != nil {
			t.Fatalf("Unexpected error: %v", err)
		}
		o2, err := fs.ConsumerStore("o33", &ConsumerConfig{})
		if err != nil {
			t.Fatalf("Unexpected error: %v", err)
		}
		state := &ConsumerState{}
		state.Delivered.Consumer = 100
		state.Delivered.Stream = 100
		state.AckFloor.Consumer = 22
		state.AckFloor.Stream = 22

		if err := o1.Update(state); err != nil {
			t.Fatalf("Unexpected error updating state: %v", err)
		}
		state.AckFloor.Consumer = 33
		state.AckFloor.Stream = 33

		if err := o2.Update(state); err != nil {
			t.Fatalf("Unexpected error updating state: %v", err)
		}

		snapshot := func() []byte {
			t.Helper()
			r, err := fs.Snapshot(5*time.Second, true, true)
			if err != nil {
				t.Fatalf("Error creating snapshot")
			}
			snapshot, err := io.ReadAll(r.Reader)
			if err != nil {
				t.Fatalf("Error reading snapshot")
			}
			return snapshot
		}

		// This will unzip the snapshot and create a new filestore that will recover the state.
		// We will compare the states for this vs the original one.
		verifySnapshot := func(snap []byte) {
			t.Helper()
			r := bytes.NewReader(snap)
			tr := tar.NewReader(s2.NewReader(r))

			rstoreDir := t.TempDir()

			for {
				hdr, err := tr.Next()
				if err == io.EOF {
					break // End of archive
				}
				if err != nil {
					t.Fatalf("Error getting next entry from snapshot: %v", err)
				}
				fpath := filepath.Join(rstoreDir, filepath.Clean(hdr.Name))
				pdir := filepath.Dir(fpath)
				os.MkdirAll(pdir, 0755)
				fd, err := os.OpenFile(fpath, os.O_CREATE|os.O_RDWR, 0600)
				if err != nil {
					t.Fatalf("Error opening file[%s]: %v", fpath, err)
				}
				if _, err := io.Copy(fd, tr); err != nil {
					t.Fatalf("Error writing file[%s]: %v", fpath, err)
				}
				fd.Close()
			}

			fcfg.StoreDir = rstoreDir
			fsr, err := newFileStoreWithCreated(fcfg, scfg, time.Now(), prf(&fcfg), nil)
			require_NoError(t, err)
			defer fsr.Stop()
			state := fs.State()
			rstate := fsr.State()

			// FIXME(dlc)
			// Right now the upper layers in JetStream recover the consumers and do not expect
			// the lower layers to do that. So for now blank that out of our original state.
			// Will have more exhaustive tests in jetstream_test.go.
			state.Consumers = 0

			// Just check the state.
			if !reflect.DeepEqual(rstate, state) {
				t.Fatalf("Restored state does not match:\n%+v\n\n%+v", rstate, state)
			}
		}

		// Simple case first.
		snap := snapshot()
		verifySnapshot(snap)

		// Remove first 100 messages.
		for i := 1; i <= 100; i++ {
			fs.RemoveMsg(uint64(i))
		}

		snap = snapshot()
		verifySnapshot(snap)

		// Now sporadic messages inside the stream.
		total := int64(toSend - 100)
		// Delete 50 random messages.
		for i := 0; i < 50; i++ {
			seq := uint64(rand.Int63n(total) + 101)
			fs.RemoveMsg(seq)
		}

		snap = snapshot()
		verifySnapshot(snap)

		// Make sure compaction works with snapshots.
		fs.mu.RLock()
		for _, mb := range fs.blks {
			// Should not call compact on last msg block.
			if mb != fs.lmb {
				mb.mu.Lock()
				mb.compact()
				mb.mu.Unlock()
			}
		}
		fs.mu.RUnlock()

		snap = snapshot()
		verifySnapshot(snap)

		// Now check to make sure that we get the correct error when trying to delete or erase
		// a message when a snapshot is in progress and that closing the reader releases that condition.
		sr, err := fs.Snapshot(5*time.Second, false, true)
		if err != nil {
			t.Fatalf("Error creating snapshot")
		}
		if _, err := fs.RemoveMsg(122); err != ErrStoreSnapshotInProgress {
			t.Fatalf("Did not get the correct error on remove during snapshot: %v", err)
		}
		if _, err := fs.EraseMsg(122); err != ErrStoreSnapshotInProgress {
			t.Fatalf("Did not get the correct error on remove during snapshot: %v", err)
		}

		// Now make sure we can do these when we close the reader and release the snapshot condition.
		sr.Reader.Close()
		checkFor(t, time.Second, 10*time.Millisecond, func() error {
			if _, err := fs.RemoveMsg(122); err != nil {
				return fmt.Errorf("Got an error on remove after snapshot: %v", err)
			}
			return nil
		})

		// Make sure if we do not read properly then it will close the writer and report an error.
		sr, err = fs.Snapshot(25*time.Millisecond, false, false)
		if err != nil {
			t.Fatalf("Error creating snapshot")
		}

		// Cause snapshot to timeout.
		time.Sleep(50 * time.Millisecond)
		// Read should fail
		var buf [32]byte
		if _, err := sr.Reader.Read(buf[:]); err != io.EOF {
			t.Fatalf("Expected read to produce an error, got none")
		}
	})
}

func TestFileStoreConsumer(t *testing.T) {
	testFileStoreAllPermutations(t, func(t *testing.T, fcfg FileStoreConfig) {
		fs, err := newFileStoreWithCreated(fcfg, StreamConfig{Name: "zzz", Storage: FileStorage}, time.Now(), prf(&fcfg), nil)
		require_NoError(t, err)
		defer fs.Stop()

		o, err := fs.ConsumerStore("obs22", &ConsumerConfig{})
		if err != nil {
			t.Fatalf("Unexpected error: %v", err)
		}
		if state, err := o.State(); err != nil || state.Delivered.Consumer != 0 {
			t.Fatalf("Unexpected state or error: %v", err)
		}

		state := &ConsumerState{}

		updateAndCheck := func() {
			t.Helper()
			if err := o.Update(state); err != nil {
				t.Fatalf("Unexpected error updating state: %v", err)
			}
			s2, err := o.State()
			if err != nil {
				t.Fatalf("Unexpected error getting state: %v", err)
			}
			if !reflect.DeepEqual(state, s2) {
				t.Fatalf("State is not the same: wanted %+v got %+v", state, s2)
			}
		}

		shouldFail := func() {
			t.Helper()
			if err := o.Update(state); err == nil {
				t.Fatalf("Expected an error and got none")
			}
		}

		state.Delivered.Consumer = 1
		state.Delivered.Stream = 22
		updateAndCheck()

		state.Delivered.Consumer = 100
		state.Delivered.Stream = 122
		state.AckFloor.Consumer = 50
		state.AckFloor.Stream = 123
		// This should fail, bad state.
		shouldFail()
		// So should this.
		state.AckFloor.Consumer = 200
		state.AckFloor.Stream = 100
		shouldFail()

		// Should succeed
		state.AckFloor.Consumer = 50
		state.AckFloor.Stream = 72
		updateAndCheck()

		tn := time.Now().UnixNano()

		// We should sanity check pending here as well, so will check if a pending value is below
		// ack floor or above delivered.
		state.Pending = map[uint64]*Pending{70: {70, tn}}
		shouldFail()
		state.Pending = map[uint64]*Pending{140: {140, tn}}
		shouldFail()
		state.Pending = map[uint64]*Pending{72: {72, tn}} // exact on floor should fail
		shouldFail()

		// Put timestamps a second apart.
		// We will downsample to second resolution to save space. So setup our times
		// to reflect that.
		ago := time.Now().Add(-30 * time.Second).Truncate(time.Second)
		nt := func() *Pending {
			ago = ago.Add(time.Second)
			return &Pending{0, ago.UnixNano()}
		}
		// Should succeed.
		state.Pending = map[uint64]*Pending{75: nt(), 80: nt(), 83: nt(), 90: nt(), 111: nt()}
		updateAndCheck()

		// Now do redlivery, but first with no pending.
		state.Pending = nil
		state.Redelivered = map[uint64]uint64{22: 3, 44: 8}
		updateAndCheck()

		// All together.
		state.Pending = map[uint64]*Pending{75: nt(), 80: nt(), 83: nt(), 90: nt(), 111: nt()}
		updateAndCheck()

		// Large one
		state.Delivered.Consumer = 10000
		state.Delivered.Stream = 10000
		state.AckFloor.Consumer = 100
		state.AckFloor.Stream = 100
		// Generate 8k pending.
		state.Pending = make(map[uint64]*Pending)
		for len(state.Pending) < 8192 {
			seq := uint64(rand.Intn(9890) + 101)
			if _, ok := state.Pending[seq]; !ok {
				state.Pending[seq] = nt()
			}
		}
		updateAndCheck()

		state.Pending = nil
		state.AckFloor.Consumer = 10000
		state.AckFloor.Stream = 10000
		updateAndCheck()
	})
}

func TestFileStoreConsumerEncodeDecodeRedelivered(t *testing.T) {
	state := &ConsumerState{}

	state.Delivered.Consumer = 100
	state.Delivered.Stream = 100
	state.AckFloor.Consumer = 50
	state.AckFloor.Stream = 50

	state.Redelivered = map[uint64]uint64{122: 3, 144: 8}
	buf := encodeConsumerState(state)

	rstate, err := decodeConsumerState(buf)
	if err != nil {
		t.Fatalf("Unexpected error: %v", err)
	}
	if !reflect.DeepEqual(state, rstate) {
		t.Fatalf("States do not match: %+v vs %+v", state, rstate)
	}
}

func TestFileStoreConsumerEncodeDecodePendingBelowStreamAckFloor(t *testing.T) {
	state := &ConsumerState{}

	state.Delivered.Consumer = 1192
	state.Delivered.Stream = 10185
	state.AckFloor.Consumer = 1189
	state.AckFloor.Stream = 10815

	now := time.Now().Round(time.Second).Add(-10 * time.Second).UnixNano()
	state.Pending = map[uint64]*Pending{
		10782: {1190, now},
		10810: {1191, now + int64(time.Second)},
		10815: {1192, now + int64(2*time.Second)},
	}
	buf := encodeConsumerState(state)

	rstate, err := decodeConsumerState(buf)
	if err != nil {
		t.Fatalf("Unexpected error: %v", err)
	}
	if len(rstate.Pending) != 3 {
		t.Fatalf("Invalid pending: %v", rstate.Pending)
	}
	for k, v := range state.Pending {
		rv, ok := rstate.Pending[k]
		if !ok {
			t.Fatalf("Did not find sseq=%v", k)
		}
		if !reflect.DeepEqual(v, rv) {
			t.Fatalf("Pending for sseq=%v should be %+v, got %+v", k, v, rv)
		}
	}
	state.Pending, rstate.Pending = nil, nil
	if !reflect.DeepEqual(*state, *rstate) {
		t.Fatalf("States do not match: %+v vs %+v", state, rstate)
	}
}

func TestFileStoreWriteFailures(t *testing.T) {
	// This test should be run inside an environment where this directory
	// has a limited size.
	// E.g. Docker
	// docker run -ti --tmpfs /jswf_test:rw,size=32k --rm -v ~/Development/go/src:/go/src -w /go/src/github.com/nats-io/nats-server/ golang:1.21 /bin/bash
	tdir := filepath.Join("/", "jswf_test")
	if stat, err := os.Stat(tdir); err != nil || !stat.IsDir() {
		t.SkipNow()
	}

	storeDir := filepath.Join(tdir, JetStreamStoreDir)
	os.MkdirAll(storeDir, 0755)

	testFileStoreAllPermutations(t, func(t *testing.T, fcfg FileStoreConfig) {
		fcfg.StoreDir = storeDir
		cfg := StreamConfig{Name: "zzz", Subjects: []string{"foo"}, Storage: FileStorage}
		created := time.Now()

		fs, err := newFileStoreWithCreated(fcfg, cfg, created, prf(&fcfg), nil)
		require_NoError(t, err)
		defer fs.Stop()

		subj, msg := "foo", []byte("Hello Write Failures!")

		var lseq uint64
		// msz about will be ~54 bytes, so if limit is 32k trying to send 1000 will fail at some point.
		for i := 1; i <= 1000; i++ {
			if _, _, err := fs.StoreMsg(subj, nil, msg, 0); err != nil {
				lseq = uint64(i)
				break
			}
		}
		if lseq == 0 {
			t.Fatalf("Expected to get a failure but did not")
		}

		state := fs.State()

		if state.LastSeq != lseq-1 {
			t.Fatalf("Expected last seq to be %d, got %d\n", lseq-1, state.LastSeq)
		}
		if state.Msgs != lseq-1 {
			t.Fatalf("Expected total msgs to be %d, got %d\n", lseq-1, state.Msgs)
		}
		if _, err := fs.LoadMsg(lseq, nil); err == nil {
			t.Fatalf("Expected error loading seq that failed, got none")
		}
		// Loading should still work.
		if _, err := fs.LoadMsg(1, nil); err != nil {
			t.Fatalf("Unexpected error: %v", err)
		}

		// Make sure we recover same state.
		fs.Stop()

		fs, err = newFileStoreWithCreated(fcfg, cfg, created, prf(&fcfg), nil)
		require_NoError(t, err)
		defer fs.Stop()

		state2 := fs.State()

		// Ignore lost state.
		state.Lost, state2.Lost = nil, nil
		if !reflect.DeepEqual(state2, state) {
			t.Fatalf("Expected recovered state to be the same\n%+v\nvs\n%+v\n", state2, state)
		}

		// We should still fail here.
		for i := 1; i <= 100; i++ {
			_, _, err = fs.StoreMsg(subj, nil, msg, 0)
			if err != nil {
				break
			}
		}
		require_Error(t, err)

		lseq = fs.State().LastSeq + 1

		// Purge should help.
		if _, err := fs.Purge(); err != nil {
			t.Fatalf("Unexpected error: %v", err)
		}
		// Wait for purge to complete its out of band processing.
		time.Sleep(50 * time.Millisecond)

		// Check we will fail again in same spot.
		for i := 1; i <= 1000; i++ {
			if _, _, err := fs.StoreMsg(subj, nil, msg, 0); err != nil {
				if i != int(lseq) {
					t.Fatalf("Expected to fail after purge about the same spot, wanted %d got %d", lseq, i)
				}
				break
			}
		}
	})
}

func TestFileStorePerf(t *testing.T) {
	// Comment out to run, holding place for now.
	t.SkipNow()

	testFileStoreAllPermutations(t, func(t *testing.T, fcfg FileStoreConfig) {
		fcfg.AsyncFlush = true

		subj, msg := "foo", make([]byte, 1024-33)
		for i := 0; i < len(msg); i++ {
			msg[i] = 'D'
		}
		storedMsgSize := fileStoreMsgSize(subj, nil, msg)

		// 5GB
		toStore := 5 * 1024 * 1024 * 1024 / storedMsgSize

		fmt.Printf("storing %d msgs of %s each, totalling %s\n",
			toStore,
			friendlyBytes(int64(storedMsgSize)),
			friendlyBytes(int64(toStore*storedMsgSize)),
		)

		created := time.Now()
		fs, err := newFileStoreWithCreated(fcfg, StreamConfig{Name: "zzz", Storage: FileStorage}, created, prf(&fcfg), nil)
		require_NoError(t, err)
		defer fs.Stop()

		start := time.Now()
		for i := 0; i < int(toStore); i++ {
			fs.StoreMsg(subj, nil, msg, 0)
		}
		fs.Stop()

		tt := time.Since(start)
		fmt.Printf("time to store is %v\n", tt)
		fmt.Printf("%.0f msgs/sec\n", float64(toStore)/tt.Seconds())
		fmt.Printf("%s per sec\n", friendlyBytes(int64(float64(toStore*storedMsgSize)/tt.Seconds())))

		fmt.Printf("Filesystem cache flush, paused 5 seconds.\n\n")
		time.Sleep(5 * time.Second)

		fmt.Printf("Restoring..\n")
		start = time.Now()
		fcfg.AsyncFlush = false
		fs, err = newFileStoreWithCreated(fcfg, StreamConfig{Name: "zzz", Storage: FileStorage}, created, prf(&fcfg), nil)
		require_NoError(t, err)
		defer fs.Stop()

		fmt.Printf("time to restore is %v\n\n", time.Since(start))

		fmt.Printf("LOAD: reading %d msgs of %s each, totalling %s\n",
			toStore,
			friendlyBytes(int64(storedMsgSize)),
			friendlyBytes(int64(toStore*storedMsgSize)),
		)

		var smv StoreMsg
		start = time.Now()
		for i := uint64(1); i <= toStore; i++ {
			if _, err := fs.LoadMsg(i, &smv); err != nil {
				t.Fatalf("Error loading %d: %v", i, err)
			}
		}

		tt = time.Since(start)
		fmt.Printf("time to read all back messages is %v\n", tt)
		fmt.Printf("%.0f msgs/sec\n", float64(toStore)/tt.Seconds())
		fmt.Printf("%s per sec\n", friendlyBytes(int64(float64(toStore*storedMsgSize)/tt.Seconds())))

		// Do again to test skip for hash..
		fmt.Printf("\nSKIP CHECKSUM: reading %d msgs of %s each, totalling %s\n",
			toStore,
			friendlyBytes(int64(storedMsgSize)),
			friendlyBytes(int64(toStore*storedMsgSize)),
		)

		start = time.Now()
		for i := uint64(1); i <= toStore; i++ {
			if _, err := fs.LoadMsg(i, &smv); err != nil {
				t.Fatalf("Error loading %d: %v", i, err)
			}
		}

		tt = time.Since(start)
		fmt.Printf("time to read all back messages is %v\n", tt)
		fmt.Printf("%.0f msgs/sec\n", float64(toStore)/tt.Seconds())
		fmt.Printf("%s per sec\n", friendlyBytes(int64(float64(toStore*storedMsgSize)/tt.Seconds())))

		fs.Stop()

		fs, err = newFileStoreWithCreated(fcfg, StreamConfig{Name: "zzz", Storage: FileStorage}, created, prf(&fcfg), nil)
		require_NoError(t, err)
		defer fs.Stop()

		fmt.Printf("\nremoving [in order] %d msgs of %s each, totalling %s\n",
			toStore,
			friendlyBytes(int64(storedMsgSize)),
			friendlyBytes(int64(toStore*storedMsgSize)),
		)

		start = time.Now()
		// For reverse order.
		//for i := toStore; i > 0; i-- {
		for i := uint64(1); i <= toStore; i++ {
			fs.RemoveMsg(i)
		}
		fs.Stop()

		tt = time.Since(start)
		fmt.Printf("time to remove all messages is %v\n", tt)
		fmt.Printf("%.0f msgs/sec\n", float64(toStore)/tt.Seconds())
		fmt.Printf("%s per sec\n", friendlyBytes(int64(float64(toStore*storedMsgSize)/tt.Seconds())))

		fs, err = newFileStoreWithCreated(fcfg, StreamConfig{Name: "zzz", Storage: FileStorage}, created, prf(&fcfg), nil)
		require_NoError(t, err)
		defer fs.Stop()

		state := fs.State()
		if state.Msgs != 0 {
			t.Fatalf("Expected no msgs, got %d", state.Msgs)
		}
		if state.Bytes != 0 {
			t.Fatalf("Expected no bytes, got %d", state.Bytes)
		}
	})
}

func TestFileStoreReadBackMsgPerf(t *testing.T) {
	// Comment out to run, holding place for now.
	t.SkipNow()

	subj := "foo"
	msg := []byte("ABCDEFGH") // Smaller shows problems more.

	storedMsgSize := fileStoreMsgSize(subj, nil, msg)

	// Make sure we store 2 blocks.
	toStore := defaultLargeBlockSize * 2 / storedMsgSize

	testFileStoreAllPermutations(t, func(t *testing.T, fcfg FileStoreConfig) {
		fmt.Printf("storing %d msgs of %s each, totalling %s\n",
			toStore,
			friendlyBytes(int64(storedMsgSize)),
			friendlyBytes(int64(toStore*storedMsgSize)),
		)

		fs, err := newFileStoreWithCreated(fcfg, StreamConfig{Name: "zzz", Storage: FileStorage}, time.Now(), prf(&fcfg), nil)
		require_NoError(t, err)
		defer fs.Stop()

		start := time.Now()
		for i := 0; i < int(toStore); i++ {
			fs.StoreMsg(subj, nil, msg, 0)
		}

		tt := time.Since(start)
		fmt.Printf("time to store is %v\n", tt)
		fmt.Printf("%.0f msgs/sec\n", float64(toStore)/tt.Seconds())
		fmt.Printf("%s per sec\n", friendlyBytes(int64(float64(toStore*storedMsgSize)/tt.Seconds())))

		// We should not have cached here with no reads.
		// Pick something towards end of the block.
		index := defaultLargeBlockSize/storedMsgSize - 22
		start = time.Now()
		fs.LoadMsg(index, nil)
		fmt.Printf("Time to load first msg [%d] = %v\n", index, time.Since(start))

		start = time.Now()
		fs.LoadMsg(index+2, nil)
		fmt.Printf("Time to load second msg [%d] = %v\n", index+2, time.Since(start))
	})
}

// This test is testing an upper level stream with a message or byte limit.
// Even though this is 1, any limit would trigger same behavior once the limit was reached
// and we were adding and removing.
func TestFileStoreStoreLimitRemovePerf(t *testing.T) {
	// Comment out to run, holding place for now.
	t.SkipNow()

	subj, msg := "foo", make([]byte, 1024-33)
	for i := 0; i < len(msg); i++ {
		msg[i] = 'D'
	}
	storedMsgSize := fileStoreMsgSize(subj, nil, msg)

	// 1GB
	toStore := 1 * 1024 * 1024 * 1024 / storedMsgSize

	testFileStoreAllPermutations(t, func(t *testing.T, fcfg FileStoreConfig) {
		fs, err := newFileStoreWithCreated(fcfg, StreamConfig{Name: "zzz", Storage: FileStorage}, time.Now(), prf(&fcfg), nil)
		require_NoError(t, err)
		defer fs.Stop()

		fs.RegisterStorageUpdates(func(md, bd int64, seq uint64, subj string) {})

		fmt.Printf("storing and removing (limit 1) %d msgs of %s each, totalling %s\n",
			toStore,
			friendlyBytes(int64(storedMsgSize)),
			friendlyBytes(int64(toStore*storedMsgSize)),
		)

		start := time.Now()
		for i := 0; i < int(toStore); i++ {
			seq, _, err := fs.StoreMsg(subj, nil, msg, 0)
			if err != nil {
				t.Fatalf("Unexpected error storing message: %v", err)
			}
			if i > 0 {
				fs.RemoveMsg(seq - 1)
			}
		}
		fs.Stop()

		tt := time.Since(start)
		fmt.Printf("time to store and remove all messages is %v\n", tt)
		fmt.Printf("%.0f msgs/sec\n", float64(toStore)/tt.Seconds())
		fmt.Printf("%s per sec\n", friendlyBytes(int64(float64(toStore*storedMsgSize)/tt.Seconds())))
	})
}

func TestFileStorePubPerfWithSmallBlkSize(t *testing.T) {
	// Comment out to run, holding place for now.
	t.SkipNow()

	subj, msg := "foo", make([]byte, 1024-33)
	for i := 0; i < len(msg); i++ {
		msg[i] = 'D'
	}
	storedMsgSize := fileStoreMsgSize(subj, nil, msg)

	// 1GB
	toStore := 1 * 1024 * 1024 * 1024 / storedMsgSize
	testFileStoreAllPermutations(t, func(t *testing.T, fcfg FileStoreConfig) {
		fmt.Printf("storing %d msgs of %s each, totalling %s\n",
			toStore,
			friendlyBytes(int64(storedMsgSize)),
			friendlyBytes(int64(toStore*storedMsgSize)),
		)

		fcfg.BlockSize = FileStoreMinBlkSize

		fs, err := newFileStoreWithCreated(fcfg, StreamConfig{Name: "zzz", Storage: FileStorage}, time.Now(), prf(&fcfg), nil)
		require_NoError(t, err)
		defer fs.Stop()

		start := time.Now()
		for i := 0; i < int(toStore); i++ {
			fs.StoreMsg(subj, nil, msg, 0)
		}
		fs.Stop()

		tt := time.Since(start)
		fmt.Printf("time to store is %v\n", tt)
		fmt.Printf("%.0f msgs/sec\n", float64(toStore)/tt.Seconds())
		fmt.Printf("%s per sec\n", friendlyBytes(int64(float64(toStore*storedMsgSize)/tt.Seconds())))
	})
}

// Saw this manifest from a restart test with max delivered set for JetStream.
func TestFileStoreConsumerRedeliveredLost(t *testing.T) {
	testFileStoreAllPermutations(t, func(t *testing.T, fcfg FileStoreConfig) {
		fs, err := newFileStoreWithCreated(fcfg, StreamConfig{Name: "zzz", Storage: FileStorage}, time.Now(), prf(&fcfg), nil)
		require_NoError(t, err)
		defer fs.Stop()

		cfg := &ConsumerConfig{AckPolicy: AckExplicit}
		o, err := fs.ConsumerStore("o22", cfg)
		if err != nil {
			t.Fatalf("Unexpected error: %v", err)
		}

		restartConsumer := func() {
			t.Helper()
			o.Stop()
			time.Sleep(20 * time.Millisecond) // Wait for all things to settle.
			o, err = fs.ConsumerStore("o22", cfg)
			if err != nil {
				t.Fatalf("Unexpected error: %v", err)
			}
			// Make sure we recovered Redelivered.
			state, err := o.State()
			if err != nil {
				t.Fatalf("Unexpected error: %v", err)
			}
			if state == nil {
				t.Fatalf("Did not recover state")
			}
			if len(state.Redelivered) == 0 {
				t.Fatalf("Did not recover redelivered")
			}
		}

		ts := time.Now().UnixNano()
		o.UpdateDelivered(1, 1, 1, ts)
		o.UpdateDelivered(2, 1, 2, ts)
		o.UpdateDelivered(3, 1, 3, ts)
		o.UpdateDelivered(4, 1, 4, ts)
		o.UpdateDelivered(5, 2, 1, ts)

		restartConsumer()

		o.UpdateDelivered(6, 2, 2, ts)
		o.UpdateDelivered(7, 3, 1, ts)

		restartConsumer()
		if state, _ := o.State(); len(state.Pending) != 3 {
			t.Fatalf("Did not recover pending correctly")
		}

		o.UpdateAcks(7, 3)
		o.UpdateAcks(6, 2)

		restartConsumer()
		o.UpdateAcks(4, 1)

		state, _ := o.State()
		if len(state.Pending) != 0 {
			t.Fatalf("Did not clear pending correctly")
		}
		if len(state.Redelivered) != 0 {
			t.Fatalf("Did not clear redelivered correctly")
		}
	})
}

func TestFileStoreConsumerFlusher(t *testing.T) {
	testFileStoreAllPermutations(t, func(t *testing.T, fcfg FileStoreConfig) {
		fs, err := newFileStoreWithCreated(fcfg, StreamConfig{Name: "zzz", Storage: FileStorage}, time.Now(), prf(&fcfg), nil)
		require_NoError(t, err)
		defer fs.Stop()

		o, err := fs.ConsumerStore("o22", &ConsumerConfig{})
		if err != nil {
			t.Fatalf("Unexpected error: %v", err)
		}
		// Get the underlying impl.
		oc := o.(*consumerFileStore)
		// Wait for flusher to be running.
		checkFor(t, time.Second, 20*time.Millisecond, func() error {
			if !oc.inFlusher() {
				return fmt.Errorf("Flusher not running")
			}
			return nil
		})
		// Stop and make sure the flusher goes away
		o.Stop()
		// Wait for flusher to stop.
		checkFor(t, time.Second, 20*time.Millisecond, func() error {
			if oc.inFlusher() {
				return fmt.Errorf("Flusher still running")
			}
			return nil
		})
	})
}

func TestFileStoreConsumerDeliveredUpdates(t *testing.T) {
	testFileStoreAllPermutations(t, func(t *testing.T, fcfg FileStoreConfig) {
		fs, err := newFileStoreWithCreated(fcfg, StreamConfig{Name: "zzz", Storage: FileStorage}, time.Now(), prf(&fcfg), nil)
		require_NoError(t, err)
		defer fs.Stop()

		// Simple consumer, no ack policy configured.
		o, err := fs.ConsumerStore("o22", &ConsumerConfig{})
		if err != nil {
			t.Fatalf("Unexpected error: %v", err)
		}
		defer o.Stop()

		testDelivered := func(dseq, sseq uint64) {
			t.Helper()
			ts := time.Now().UnixNano()
			if err := o.UpdateDelivered(dseq, sseq, 1, ts); err != nil {
				t.Fatalf("Unexpected error: %v", err)
			}
			state, err := o.State()
			if err != nil {
				t.Fatalf("Error getting state: %v", err)
			}
			if state == nil {
				t.Fatalf("No state available")
			}
			expected := SequencePair{dseq, sseq}
			if state.Delivered != expected {
				t.Fatalf("Unexpected state, wanted %+v, got %+v", expected, state.Delivered)
			}
			if state.AckFloor != expected {
				t.Fatalf("Unexpected ack floor state, wanted %+v, got %+v", expected, state.AckFloor)
			}
			if len(state.Pending) != 0 {
				t.Fatalf("Did not expect any pending, got %d pending", len(state.Pending))
			}
		}

		testDelivered(1, 100)
		testDelivered(2, 110)
		testDelivered(5, 130)

		// If we try to do an ack this should err since we are not configured with ack policy.
		if err := o.UpdateAcks(1, 100); err != ErrNoAckPolicy {
			t.Fatalf("Expected a no ack policy error on update acks, got %v", err)
		}
		// Also if we do an update with a delivery count of anything but 1 here should also give same error.
		ts := time.Now().UnixNano()
		if err := o.UpdateDelivered(5, 130, 2, ts); err != ErrNoAckPolicy {
			t.Fatalf("Expected a no ack policy error on update delivered with dc > 1, got %v", err)
		}
	})
}

func TestFileStoreConsumerDeliveredAndAckUpdates(t *testing.T) {
	testFileStoreAllPermutations(t, func(t *testing.T, fcfg FileStoreConfig) {
		fs, err := newFileStoreWithCreated(fcfg, StreamConfig{Name: "zzz", Storage: FileStorage}, time.Now(), prf(&fcfg), nil)
		require_NoError(t, err)
		defer fs.Stop()

		// Simple consumer, no ack policy configured.
		o, err := fs.ConsumerStore("o22", &ConsumerConfig{AckPolicy: AckExplicit})
		if err != nil {
			t.Fatalf("Unexpected error: %v", err)
		}
		defer o.Stop()

		// Track pending.
		var pending int

		testDelivered := func(dseq, sseq uint64) {
			t.Helper()
			ts := time.Now().Round(time.Second).UnixNano()
			if err := o.UpdateDelivered(dseq, sseq, 1, ts); err != nil {
				t.Fatalf("Unexpected error: %v", err)
			}
			pending++
			state, err := o.State()
			if err != nil {
				t.Fatalf("Error getting state: %v", err)
			}
			if state == nil {
				t.Fatalf("No state available")
			}
			expected := SequencePair{dseq, sseq}
			if state.Delivered != expected {
				t.Fatalf("Unexpected delivered state, wanted %+v, got %+v", expected, state.Delivered)
			}
			if len(state.Pending) != pending {
				t.Fatalf("Expected %d pending, got %d pending", pending, len(state.Pending))
			}
		}

		testDelivered(1, 100)
		testDelivered(2, 110)
		testDelivered(3, 130)
		testDelivered(4, 150)
		testDelivered(5, 165)

		testBadAck := func(dseq, sseq uint64) {
			t.Helper()
			if err := o.UpdateAcks(dseq, sseq); err == nil {
				t.Fatalf("Expected error but got none")
			}
		}
		testBadAck(3, 101)
		testBadAck(1, 1)

		testAck := func(dseq, sseq, dflr, sflr uint64) {
			t.Helper()
			if err := o.UpdateAcks(dseq, sseq); err != nil {
				t.Fatalf("Unexpected error: %v", err)
			}
			pending--
			state, err := o.State()
			if err != nil {
				t.Fatalf("Error getting state: %v", err)
			}
			if state == nil {
				t.Fatalf("No state available")
			}
			if len(state.Pending) != pending {
				t.Fatalf("Expected %d pending, got %d pending", pending, len(state.Pending))
			}
			eflr := SequencePair{dflr, sflr}
			if state.AckFloor != eflr {
				t.Fatalf("Unexpected ack floor state, wanted %+v, got %+v", eflr, state.AckFloor)
			}
		}

		testAck(1, 100, 1, 109)
		testAck(3, 130, 1, 109)
		testAck(2, 110, 3, 149) // We do not track explicit state on previous stream floors, so we take last known -1
		testAck(5, 165, 3, 149)
		testAck(4, 150, 5, 165)

		testDelivered(6, 170)
		testDelivered(7, 171)
		testDelivered(8, 172)
		testDelivered(9, 173)
		testDelivered(10, 200)

		testAck(7, 171, 5, 165)
		testAck(8, 172, 5, 165)

		state, err := o.State()
		if err != nil {
			t.Fatalf("Unexpected error getting state: %v", err)
		}
		o.Stop()

		o, err = fs.ConsumerStore("o22", &ConsumerConfig{AckPolicy: AckExplicit})
		if err != nil {
			t.Fatalf("Unexpected error: %v", err)
		}
		defer o.Stop()

		nstate, err := o.State()
		if err != nil {
			t.Fatalf("Unexpected error getting state: %v", err)
		}
		if !reflect.DeepEqual(nstate, state) {
			t.Fatalf("States don't match! NEW %+v OLD %+v", nstate, state)
		}
	})
}

func TestFileStoreStreamStateDeleted(t *testing.T) {
	testFileStoreAllPermutations(t, func(t *testing.T, fcfg FileStoreConfig) {
		fs, err := newFileStoreWithCreated(fcfg, StreamConfig{Name: "zzz", Storage: FileStorage}, time.Now(), prf(&fcfg), nil)
		require_NoError(t, err)
		defer fs.Stop()

		subj, toStore := "foo", uint64(10)
		for i := uint64(1); i <= toStore; i++ {
			msg := []byte(fmt.Sprintf("[%08d] Hello World!", i))
			if _, _, err := fs.StoreMsg(subj, nil, msg, 0); err != nil {
				t.Fatalf("Error storing msg: %v", err)
			}
		}
		state := fs.State()
		if len(state.Deleted) != 0 {
			t.Fatalf("Expected deleted to be empty")
		}
		// Now remove some interior messages.
		var expected []uint64
		for seq := uint64(2); seq < toStore; seq += 2 {
			fs.RemoveMsg(seq)
			expected = append(expected, seq)
		}
		state = fs.State()
		if !reflect.DeepEqual(state.Deleted, expected) {
			t.Fatalf("Expected deleted to be %+v, got %+v\n", expected, state.Deleted)
		}
		// Now fill the gap by deleting 1 and 3
		fs.RemoveMsg(1)
		fs.RemoveMsg(3)
		expected = expected[2:]
		state = fs.State()
		if !reflect.DeepEqual(state.Deleted, expected) {
			t.Fatalf("Expected deleted to be %+v, got %+v\n", expected, state.Deleted)
		}
		if state.FirstSeq != 5 {
			t.Fatalf("Expected first seq to be 5, got %d", state.FirstSeq)
		}
		fs.Purge()
		if state = fs.State(); len(state.Deleted) != 0 {
			t.Fatalf("Expected no deleted after purge, got %+v\n", state.Deleted)
		}
	})
}

// We have reports that sometimes under load a stream could complain about a storage directory
// not being empty.
func TestFileStoreStreamDeleteDirNotEmpty(t *testing.T) {
	testFileStoreAllPermutations(t, func(t *testing.T, fcfg FileStoreConfig) {
		fs, err := newFileStoreWithCreated(fcfg, StreamConfig{Name: "zzz", Storage: FileStorage}, time.Now(), prf(&fcfg), nil)
		require_NoError(t, err)
		defer fs.Stop()

		subj, toStore := "foo", uint64(10)
		for i := uint64(1); i <= toStore; i++ {
			msg := []byte(fmt.Sprintf("[%08d] Hello World!", i))
			if _, _, err := fs.StoreMsg(subj, nil, msg, 0); err != nil {
				t.Fatalf("Error storing msg: %v", err)
			}
		}

		ready := make(chan bool)
		go func() {
			g := filepath.Join(fcfg.StoreDir, "g")
			ready <- true
			for i := 0; i < 100; i++ {
				os.WriteFile(g, []byte("OK"), defaultFilePerms)
			}
		}()

		<-ready
		if err := fs.Delete(); err != nil {
			t.Fatalf("Delete returned an error: %v", err)
		}
	})
}

func TestFileStoreConsumerPerf(t *testing.T) {
	// Comment out to run, holding place for now.
	t.SkipNow()

	testFileStoreAllPermutations(t, func(t *testing.T, fcfg FileStoreConfig) {
		fs, err := newFileStoreWithCreated(fcfg, StreamConfig{Name: "zzz", Storage: FileStorage}, time.Now(), prf(&fcfg), nil)
		require_NoError(t, err)
		defer fs.Stop()

		o, err := fs.ConsumerStore("o22", &ConsumerConfig{AckPolicy: AckExplicit})
		if err != nil {
			t.Fatalf("Unexpected error: %v", err)
		}
		// Get the underlying impl.
		oc := o.(*consumerFileStore)
		// Wait for flusher to br running
		checkFor(t, time.Second, 20*time.Millisecond, func() error {
			if !oc.inFlusher() {
				return fmt.Errorf("not in flusher")
			}
			return nil
		})

		// Stop flusher for this benchmark since we will invoke directly.
		oc.mu.Lock()
		qch := oc.qch
		oc.qch = nil
		oc.mu.Unlock()
		close(qch)

		checkFor(t, time.Second, 20*time.Millisecond, func() error {
			if oc.inFlusher() {
				return fmt.Errorf("still in flusher")
			}
			return nil
		})

		toStore := uint64(1_000_000)

		start := time.Now()

		ts := start.UnixNano()

		for i := uint64(1); i <= toStore; i++ {
			if err := o.UpdateDelivered(i, i, 1, ts); err != nil {
				t.Fatalf("Unexpected error: %v", err)
			}
		}
		tt := time.Since(start)
		fmt.Printf("time to update %d is %v\n", toStore, tt)
		fmt.Printf("%.0f updates/sec\n", float64(toStore)/tt.Seconds())

		start = time.Now()
		oc.mu.Lock()
		buf, err := oc.encodeState()
		oc.mu.Unlock()
		if err != nil {
			t.Fatalf("Error encoding state: %v", err)
		}
		fmt.Printf("time to encode %d bytes is %v\n", len(buf), time.Since(start))
		start = time.Now()
		oc.writeState(buf)
		fmt.Printf("time to write is %v\n", time.Since(start))
	})
}

// Reported by Ivan.
func TestFileStoreStreamDeleteCacheBug(t *testing.T) {
	testFileStoreAllPermutations(t, func(t *testing.T, fcfg FileStoreConfig) {
		fcfg.CacheExpire = 50 * time.Millisecond

		fs, err := newFileStoreWithCreated(fcfg, StreamConfig{Name: "zzz", Storage: FileStorage}, time.Now(), prf(&fcfg), nil)
		require_NoError(t, err)
		defer fs.Stop()

		subj, msg := "foo", []byte("Hello World")

		if _, _, err := fs.StoreMsg(subj, nil, msg, 0); err != nil {
			t.Fatalf("Unexpected error: %v", err)
		}
		if _, _, err := fs.StoreMsg(subj, nil, msg, 0); err != nil {
			t.Fatalf("Unexpected error: %v", err)
		}
		if _, err := fs.EraseMsg(1); err != nil {
			t.Fatalf("Got an error on remove of %d: %v", 1, err)
		}
		time.Sleep(100 * time.Millisecond)
		if _, err := fs.LoadMsg(2, nil); err != nil {
			t.Fatalf("Unexpected error looking up msg: %v", err)
		}
	})
}

// rip
func TestFileStoreStreamFailToRollBug(t *testing.T) {
	testFileStoreAllPermutations(t, func(t *testing.T, fcfg FileStoreConfig) {
		fcfg.BlockSize = 512

		fs, err := newFileStoreWithCreated(fcfg, StreamConfig{Name: "zzz", Storage: FileStorage, MaxBytes: 300}, time.Now(), prf(&fcfg), nil)
		require_NoError(t, err)
		defer fs.Stop()

		// Make sure we properly roll underlying blocks.
		n, msg := 200, bytes.Repeat([]byte("ABC"), 33) // ~100bytes
		for i := 0; i < n; i++ {
			if _, _, err := fs.StoreMsg("zzz", nil, msg, 0); err != nil {
				t.Fatalf("Unexpected error: %v", err)
			}
		}

		// Grab some info for introspection.
		fs.mu.RLock()
		numBlks := len(fs.blks)
		var index uint32
		var blkSize int64
		if numBlks > 0 {
			mb := fs.blks[0]
			mb.mu.RLock()
			index = mb.index
			if fi, _ := os.Stat(mb.mfn); fi != nil {
				blkSize = fi.Size()
			}
			mb.mu.RUnlock()
		}
		fs.mu.RUnlock()

		if numBlks != 1 {
			t.Fatalf("Expected only one block, got %d", numBlks)
		}
		if index < 60 {
			t.Fatalf("Expected a block index > 60, got %d", index)
		}
		if blkSize > 512 {
			t.Fatalf("Expected block to be <= 512, got %d", blkSize)
		}
	})
}

// We had a case where a consumer state had a redelivered record that had seq of 0.
// This was causing the server to panic.
func TestFileStoreBadConsumerState(t *testing.T) {
	bs := []byte("\x16\x02\x01\x01\x03\x02\x01\x98\xf4\x8a\x8a\f\x01\x03\x86\xfa\n\x01\x00\x01")
	if cs, err := decodeConsumerState(bs); err != nil || cs == nil {
		t.Fatalf("Expected to not throw error, got %v and %+v", err, cs)
	}
}

func TestFileStoreExpireMsgsOnStart(t *testing.T) {
	testFileStoreAllPermutations(t, func(t *testing.T, fcfg FileStoreConfig) {
		fcfg.BlockSize = 8 * 1024
		ttl := 250 * time.Millisecond
		cfg := StreamConfig{Name: "ORDERS", Subjects: []string{"orders.*"}, Storage: FileStorage, MaxAge: ttl}
		var fs *fileStore

		startFS := func() *fileStore {
			t.Helper()
			fs, err := newFileStoreWithCreated(fcfg, cfg, time.Now(), prf(&fcfg), nil)
			require_NoError(t, err)
			return fs
		}

		newFS := func() *fileStore {
			t.Helper()
			if fs != nil {
				fs.Stop()
				fs = nil
			}
			removeDir(t, fcfg.StoreDir)
			return startFS()
		}

		restartFS := func(delay time.Duration) *fileStore {
			if fs != nil {
				fs.Stop()
				fs = nil
				time.Sleep(delay)
			}
			fs = startFS()
			return fs
		}

		fs = newFS()
		defer fs.Stop()

		msg := bytes.Repeat([]byte("ABC"), 33) // ~100bytes
		loadMsgs := func(n int) {
			t.Helper()
			for i := 1; i <= n; i++ {
				if _, _, err := fs.StoreMsg(fmt.Sprintf("orders.%d", i%10), nil, msg, 0); err != nil {
					t.Fatalf("Unexpected error: %v", err)
				}
			}
		}

		checkState := func(msgs, first, last uint64) {
			t.Helper()
			if fs == nil {
				t.Fatalf("No fs")
				return
			}
			state := fs.State()
			if state.Msgs != msgs {
				t.Fatalf("Expected %d msgs, got %d", msgs, state.Msgs)
			}
			if state.FirstSeq != first {
				t.Fatalf("Expected %d as first, got %d", first, state.FirstSeq)
			}
			if state.LastSeq != last {
				t.Fatalf("Expected %d as last, got %d", last, state.LastSeq)
			}
		}

		checkNumBlks := func(expected int) {
			t.Helper()
			fs.mu.RLock()
			n := len(fs.blks)
			fs.mu.RUnlock()
			if n != expected {
				t.Fatalf("Expected %d msg blks, got %d", expected, n)
			}
		}

		// Check the filtered subject state and make sure that is tracked properly.
		checkFiltered := func(subject string, ss SimpleState) {
			t.Helper()
			fss := fs.FilteredState(1, subject)
			if fss != ss {
				t.Fatalf("Expected FilteredState of %+v, got %+v", ss, fss)
			}
		}

		// Make sure state on disk matches (e.g. writeIndexInfo properly called)
		checkBlkState := func(index int) {
			t.Helper()
			fs.mu.RLock()
			if index >= len(fs.blks) {
				t.Fatalf("Out of range, wanted %d but only %d blks", index, len(fs.blks))
			}
			fs.mu.RUnlock()
		}

		lastSeqForBlk := func() uint64 {
			t.Helper()
			fs.mu.RLock()
			defer fs.mu.RUnlock()
			if len(fs.blks) == 0 {
				t.Fatalf("No blocks?")
			}
			mb := fs.blks[0]
			mb.mu.RLock()
			defer mb.mu.RUnlock()
			return mb.last.seq
		}

		// Actual testing here.

		loadMsgs(500)
		restartFS(ttl + 100*time.Millisecond)
		checkState(0, 501, 500)
		// We actually hold onto the last one now to remember our starting sequence.
		checkNumBlks(1)

		// Now check partial expires and the fss tracking state.
		// Small numbers is to keep them in one block.
		fs = newFS()
		loadMsgs(10)
		time.Sleep(100 * time.Millisecond)
		loadMsgs(10)
		checkFiltered("orders.*", SimpleState{Msgs: 20, First: 1, Last: 20})

		restartFS(ttl - 100*time.Millisecond + 25*time.Millisecond) // Just want half
		checkState(10, 11, 20)
		checkNumBlks(1)
		checkFiltered("orders.*", SimpleState{Msgs: 10, First: 11, Last: 20})
		checkFiltered("orders.5", SimpleState{Msgs: 1, First: 15, Last: 15})
		checkBlkState(0)

		fs = newFS()
		loadMsgs(5)
		time.Sleep(100 * time.Millisecond)
		loadMsgs(15)
		restartFS(ttl - 100*time.Millisecond + 25*time.Millisecond) // Just want half
		checkState(15, 6, 20)
		checkFiltered("orders.*", SimpleState{Msgs: 15, First: 6, Last: 20})
		checkFiltered("orders.5", SimpleState{Msgs: 2, First: 10, Last: 20})

		// Now we want to test that if the end of a msg block is all deletes msgs that we do the right thing.
		fs = newFS()
		loadMsgs(150)
		time.Sleep(100 * time.Millisecond)
		loadMsgs(100)

		checkNumBlks(5)

		// Now delete 10 messages from the end of the first block which we will expire on restart.
		// We will expire up to seq 100, so delete 91-100.
		lseq := lastSeqForBlk()
		for seq := lseq; seq > lseq-10; seq-- {
			removed, err := fs.RemoveMsg(seq)
			if err != nil || !removed {
				t.Fatalf("Error removing message: %v", err)
			}
		}
		restartFS(ttl - 100*time.Millisecond + 25*time.Millisecond) // Just want half
		checkState(100, 151, 250)
		checkNumBlks(3) // We should only have 3 blks left.
		checkBlkState(0)

		// Now make sure that we properly clean up any internal dmap entries (sparse) when expiring.
		fs = newFS()
		loadMsgs(10)
		// Remove some in sparse fashion, adding to dmap.
		fs.RemoveMsg(2)
		fs.RemoveMsg(4)
		fs.RemoveMsg(6)
		time.Sleep(100 * time.Millisecond)
		loadMsgs(10)
		restartFS(ttl - 100*time.Millisecond + 25*time.Millisecond) // Just want half
		checkState(10, 11, 20)
		checkNumBlks(1)
		checkBlkState(0)

		// Make sure expiring a block with tail deleted messages removes the message block etc.
		fs = newFS()
		loadMsgs(7)
		time.Sleep(100 * time.Millisecond)
		loadMsgs(3)
		fs.RemoveMsg(8)
		fs.RemoveMsg(9)
		fs.RemoveMsg(10)
		restartFS(ttl - 100*time.Millisecond + 25*time.Millisecond)
		checkState(0, 11, 10)

		fs.Stop()
		// Not for start per se but since we have all the test tooling here check that Compact() does right thing as well.
		fs = newFS()
		defer fs.Stop()
		loadMsgs(100)
		checkFiltered("orders.*", SimpleState{Msgs: 100, First: 1, Last: 100})
		checkFiltered("orders.5", SimpleState{Msgs: 10, First: 5, Last: 95})
		// Check that Compact keeps fss updated, does dmap etc.
		fs.Compact(51)
		checkFiltered("orders.*", SimpleState{Msgs: 50, First: 51, Last: 100})
		checkFiltered("orders.5", SimpleState{Msgs: 5, First: 55, Last: 95})
		checkBlkState(0)
	})
}

func TestFileStoreSparseCompaction(t *testing.T) {
	testFileStoreAllPermutations(t, func(t *testing.T, fcfg FileStoreConfig) {
		fcfg.BlockSize = 1024 * 1024
		cfg := StreamConfig{Name: "KV", Subjects: []string{"kv.>"}, Storage: FileStorage}

		fs, err := newFileStoreWithCreated(fcfg, cfg, time.Now(), prf(&fcfg), nil)
		require_NoError(t, err)
		defer fs.Stop()

		msg := bytes.Repeat([]byte("ABC"), 33) // ~100bytes
		loadMsgs := func(n int) {
			t.Helper()
			for i := 1; i <= n; i++ {
				if _, _, err := fs.StoreMsg(fmt.Sprintf("kv.%d", i%10), nil, msg, 0); err != nil {
					t.Fatalf("Unexpected error: %v", err)
				}
			}
		}

		checkState := func(msgs, first, last uint64) {
			t.Helper()
			if fs == nil {
				t.Fatalf("No fs")
				return
			}
			state := fs.State()
			if state.Msgs != msgs {
				t.Fatalf("Expected %d msgs, got %d", msgs, state.Msgs)
			}
			if state.FirstSeq != first {
				t.Fatalf("Expected %d as first, got %d", first, state.FirstSeq)
			}
			if state.LastSeq != last {
				t.Fatalf("Expected %d as last, got %d", last, state.LastSeq)
			}
		}

		deleteMsgs := func(seqs ...uint64) {
			t.Helper()
			for _, seq := range seqs {
				removed, err := fs.RemoveMsg(seq)
				if err != nil || !removed {
					t.Fatalf("Got an error on remove of %d: %v", seq, err)
				}
			}
		}

		eraseMsgs := func(seqs ...uint64) {
			t.Helper()
			for _, seq := range seqs {
				removed, err := fs.EraseMsg(seq)
				if err != nil || !removed {
					t.Fatalf("Got an error on erase of %d: %v", seq, err)
				}
			}
		}

		compact := func() {
			t.Helper()
			var ssb, ssa StreamState
			fs.FastState(&ssb)
			tb, ub, _ := fs.Utilization()

			fs.mu.RLock()
			if len(fs.blks) == 0 {
				t.Fatalf("No blocks?")
			}
			mb := fs.blks[0]
			fs.mu.RUnlock()

			mb.mu.Lock()
			mb.compact()
			mb.mu.Unlock()

			fs.FastState(&ssa)
			if !reflect.DeepEqual(ssb, ssa) {
				t.Fatalf("States do not match; %+v vs %+v", ssb, ssa)
			}
			ta, ua, _ := fs.Utilization()
			if ub != ua {
				t.Fatalf("Expected used to be the same, got %d vs %d", ub, ua)
			}
			if ta >= tb {
				t.Fatalf("Expected total after to be less then before, got %d vs %d", tb, ta)
			}
		}

		// Actual testing here.
		loadMsgs(1000)
		checkState(1000, 1, 1000)

		// Now delete a few messages.
		deleteMsgs(1)
		compact()

		deleteMsgs(1000, 999, 998, 997)
		compact()

		eraseMsgs(500, 502, 504, 506, 508, 510)
		compact()
	})
}

func TestFileStoreSparseCompactionWithInteriorDeletes(t *testing.T) {
	testFileStoreAllPermutations(t, func(t *testing.T, fcfg FileStoreConfig) {
		cfg := StreamConfig{Name: "KV", Subjects: []string{"kv.>"}, Storage: FileStorage}
		fs, err := newFileStoreWithCreated(fcfg, cfg, time.Now(), prf(&fcfg), nil)
		require_NoError(t, err)
		defer fs.Stop()

		for i := 1; i <= 1000; i++ {
			if _, _, err := fs.StoreMsg(fmt.Sprintf("kv.%d", i%10), nil, []byte("OK"), 0); err != nil {
				t.Fatalf("Unexpected error: %v", err)
			}
		}

		// Now do interior deletes.
		for _, seq := range []uint64{500, 600, 700, 800} {
			removed, err := fs.RemoveMsg(seq)
			if err != nil || !removed {
				t.Fatalf("Got an error on remove of %d: %v", seq, err)
			}
		}

		_, err = fs.LoadMsg(900, nil)
		if err != nil {
			t.Fatalf("Unexpected error: %v", err)
		}

		// Do compact by hand, make sure we can still access msgs past the interior deletes.
		fs.mu.RLock()
		lmb := fs.lmb
		lmb.dirtyCloseWithRemove(false)
		lmb.compact()
		fs.mu.RUnlock()

		if _, err = fs.LoadMsg(900, nil); err != nil {
			t.Fatalf("Unexpected error: %v", err)
		}
	})
}

// When messages span multiple blocks and we want to purge but keep some amount, say 1, we would remove all.
// This is because we would not break out of iterator across more message blocks.
// Issue #2622
func TestFileStorePurgeExKeepOneBug(t *testing.T) {
	testFileStoreAllPermutations(t, func(t *testing.T, fcfg FileStoreConfig) {
		fcfg.BlockSize = 128
		cfg := StreamConfig{Name: "zzz", Subjects: []string{"*"}, Storage: FileStorage}
		fs, err := newFileStoreWithCreated(fcfg, cfg, time.Now(), prf(&fcfg), nil)
		require_NoError(t, err)
		defer fs.Stop()

		fill := bytes.Repeat([]byte("X"), 128)

		fs.StoreMsg("A", nil, []byte("META"), 0)
		fs.StoreMsg("B", nil, fill, 0)
		fs.StoreMsg("A", nil, []byte("META"), 0)
		fs.StoreMsg("B", nil, fill, 0)

		if fss := fs.FilteredState(1, "A"); fss.Msgs != 2 {
			t.Fatalf("Expected to find 2 `A` msgs, got %d", fss.Msgs)
		}

		n, err := fs.PurgeEx("A", 0, 1)
		if err != nil {
			t.Fatalf("Unexpected error: %v", err)
		}
		if n != 1 {
			t.Fatalf("Expected PurgeEx to remove 1 `A` msgs, got %d", n)
		}
		if fss := fs.FilteredState(1, "A"); fss.Msgs != 1 {
			t.Fatalf("Expected to find 1 `A` msgs, got %d", fss.Msgs)
		}
	})
}

func TestFileStoreFilteredPendingBug(t *testing.T) {
	testFileStoreAllPermutations(t, func(t *testing.T, fcfg FileStoreConfig) {
		cfg := StreamConfig{Name: "zzz", Subjects: []string{"*"}, Storage: FileStorage}
		fs, err := newFileStoreWithCreated(fcfg, cfg, time.Now(), prf(&fcfg), nil)
		require_NoError(t, err)
		defer fs.Stop()

		fs.StoreMsg("foo", nil, []byte("msg"), 0)
		fs.StoreMsg("bar", nil, []byte("msg"), 0)
		fs.StoreMsg("baz", nil, []byte("msg"), 0)

		fs.mu.Lock()
		mb := fs.lmb
		fs.mu.Unlock()

		total, f, l := mb.filteredPending("foo", false, 3)
		if total != 0 {
			t.Fatalf("Expected total of 0 but got %d", total)
		}
		if f != 0 || l != 0 {
			t.Fatalf("Expected first and last to be 0 as well, but got %d %d", f, l)
		}
	})
}

// Test to optimize the selectMsgBlock with lots of blocks.
func TestFileStoreFetchPerf(t *testing.T) {
	// Comment out to run.
	t.SkipNow()

	testFileStoreAllPermutations(t, func(t *testing.T, fcfg FileStoreConfig) {
		fcfg.BlockSize = 8192
		fcfg.AsyncFlush = true
		cfg := StreamConfig{Name: "zzz", Subjects: []string{"*"}, Storage: FileStorage}
		fs, err := newFileStoreWithCreated(fcfg, cfg, time.Now(), prf(&fcfg), nil)
		require_NoError(t, err)
		defer fs.Stop()

		// Will create 25k msg blocks.
		n, subj, msg := 100_000, "zzz", bytes.Repeat([]byte("ABC"), 600)
		for i := 0; i < n; i++ {
			if _, _, err := fs.StoreMsg(subj, nil, msg, 0); err != nil {
				t.Fatalf("Unexpected error: %v", err)
			}
		}

		// Time how long it takes us to load all messages.
		var smv StoreMsg
		now := time.Now()
		for i := 0; i < n; i++ {
			_, err := fs.LoadMsg(uint64(i), &smv)
			if err != nil {
				t.Fatalf("Unexpected error looking up seq %d: %v", i, err)
			}
		}
		fmt.Printf("Elapsed to load all messages is %v\n", time.Since(now))
	})
}

// For things like raft log when we compact and have a message block that could reclaim > 50% of space for block we want to do that.
// https://github.com/nats-io/nats-server/issues/2936
func TestFileStoreCompactReclaimHeadSpace(t *testing.T) {
	testFileStoreAllPermutations(t, func(t *testing.T, fcfg FileStoreConfig) {
		fcfg.BlockSize = 4 * 1024 * 1024
		cfg := StreamConfig{Name: "zzz", Subjects: []string{"*"}, Storage: FileStorage}
		created := time.Now()
		fs, err := newFileStoreWithCreated(fcfg, cfg, created, prf(&fcfg), nil)
		require_NoError(t, err)
		defer fs.Stop()

		// Create random bytes for payload to test for corruption vs repeated.
		msg := make([]byte, 64*1024)
		crand.Read(msg)

		// This gives us ~63 msgs in first and ~37 in second.
		n, subj := 100, "z"
		for i := 0; i < n; i++ {
			_, _, err := fs.StoreMsg(subj, nil, msg, 0)
			require_NoError(t, err)
		}

		checkNumBlocks := func(n int) {
			t.Helper()
			fs.mu.RLock()
			defer fs.mu.RUnlock()
			if len(fs.blks) != n {
				t.Fatalf("Expected to have %d blocks, got %d", n, len(fs.blks))
			}
		}

		getBlock := func(index int) *msgBlock {
			t.Helper()
			fs.mu.RLock()
			defer fs.mu.RUnlock()
			return fs.blks[index]
		}

		// Check that we did right thing and actually reclaimed since > 50%
		checkBlock := func(mb *msgBlock) {
			t.Helper()

			mb.mu.RLock()
			rbytes, mfn := mb.rbytes, mb.mfn
			fseq, lseq := mb.first.seq, mb.last.seq
			mb.mu.RUnlock()

			// Check that sizes match as long as we are not doing compression.
			if fcfg.Compression == NoCompression {
				file, err := os.Open(mfn)
				require_NoError(t, err)
				defer file.Close()
				fi, err := file.Stat()
				require_NoError(t, err)
				if rbytes != uint64(fi.Size()) {
					t.Fatalf("Expected to rbytes == fi.Size, got %d vs %d", rbytes, fi.Size())
				}
			}

			// Make sure we can pull messages and that they are ok.
			var smv StoreMsg
			sm, err := fs.LoadMsg(fseq, &smv)
			require_NoError(t, err)
			if !bytes.Equal(sm.msg, msg) {
				t.Fatalf("Msgs don't match, original %q vs %q", msg, sm.msg)
			}
			sm, err = fs.LoadMsg(lseq, &smv)
			require_NoError(t, err)
			if !bytes.Equal(sm.msg, msg) {
				t.Fatalf("Msgs don't match, original %q vs %q", msg, sm.msg)
			}
		}

		checkNumBlocks(2)
		_, err = fs.Compact(33)
		require_NoError(t, err)

		checkNumBlocks(2)
		checkBlock(getBlock(0))
		checkBlock(getBlock(1))

		_, err = fs.Compact(85)
		require_NoError(t, err)

		checkNumBlocks(1)
		checkBlock(getBlock(0))

		// Make sure we can write.
		_, _, err = fs.StoreMsg(subj, nil, msg, 0)
		require_NoError(t, err)

		checkNumBlocks(1)
		checkBlock(getBlock(0))

		// Stop and start again.
		fs.Stop()

		fs, err = newFileStoreWithCreated(fcfg, cfg, created, prf(&fcfg), nil)
		require_NoError(t, err)
		defer fs.Stop()

		checkNumBlocks(1)
		checkBlock(getBlock(0))

		// Make sure we can write.
		_, _, err = fs.StoreMsg(subj, nil, msg, 0)
		require_NoError(t, err)
	})
}

func TestFileStoreRememberLastMsgTime(t *testing.T) {
	testFileStoreAllPermutations(t, func(t *testing.T, fcfg FileStoreConfig) {
		var fs *fileStore
		cfg := StreamConfig{Name: "TEST", Storage: FileStorage, MaxAge: 1 * time.Second}

		getFS := func() *fileStore {
			t.Helper()
			fs, err := newFileStoreWithCreated(fcfg, cfg, time.Now(), prf(&fcfg), nil)
			require_NoError(t, err)
			return fs
		}
		restartFS := func() {
			t.Helper()
			fs.Stop()
			fs = getFS()
		}

		msg := bytes.Repeat([]byte("X"), 2*1024*1024)

		// Get first one.
		fs = getFS()
		defer fs.Stop()

		seq, ts, err := fs.StoreMsg("foo", nil, msg, 0)
		require_NoError(t, err)
		// We will test that last msg time survives from delete, purge and expires after restart.
		removed, err := fs.RemoveMsg(seq)
		require_NoError(t, err)
		require_True(t, removed)

		lt := time.Unix(0, ts).UTC()
		require_True(t, lt == fs.State().LastTime)

		// Restart
		restartFS()

		// Test that last time survived.
		require_True(t, lt == fs.State().LastTime)

		seq, ts, err = fs.StoreMsg("foo", nil, msg, 0)
		require_NoError(t, err)

		var smv StoreMsg
		_, err = fs.LoadMsg(seq, &smv)
		require_NoError(t, err)

		fs.Purge()

		// Restart
		restartFS()

		lt = time.Unix(0, ts).UTC()
		require_True(t, lt == fs.State().LastTime)

		_, _, err = fs.StoreMsg("foo", nil, msg, 0)
		require_NoError(t, err)
		seq, ts, err = fs.StoreMsg("foo", nil, msg, 0)
		require_NoError(t, err)

		require_True(t, seq == 4)

		// Wait til messages expire.
		checkFor(t, 5*time.Second, time.Second, func() error {
			state := fs.State()
			if state.Msgs == 0 {
				return nil
			}
			return fmt.Errorf("Still has %d msgs", state.Msgs)
		})

		// Restart
		restartFS()

		lt = time.Unix(0, ts).UTC()
		require_True(t, lt == fs.State().LastTime)

		// Now make sure we retain the true last seq.
		_, _, err = fs.StoreMsg("foo", nil, msg, 0)
		require_NoError(t, err)
		seq, ts, err = fs.StoreMsg("foo", nil, msg, 0)
		require_NoError(t, err)

		require_True(t, seq == 6)
		removed, err = fs.RemoveMsg(seq)
		require_NoError(t, err)
		require_True(t, removed)

		removed, err = fs.RemoveMsg(seq - 1)
		require_NoError(t, err)
		require_True(t, removed)

		// Restart
		restartFS()

		lt = time.Unix(0, ts).UTC()
		require_True(t, lt == fs.State().LastTime)
		require_True(t, seq == 6)
	})
}

func (fs *fileStore) getFirstBlock() *msgBlock {
	fs.mu.RLock()
	defer fs.mu.RUnlock()
	if len(fs.blks) == 0 {
		return nil
	}
	return fs.blks[0]
}

func TestFileStoreRebuildStateDmapAccountingBug(t *testing.T) {
	testFileStoreAllPermutations(t, func(t *testing.T, fcfg FileStoreConfig) {
		fcfg.BlockSize = 1024 * 1024

		fs, err := newFileStoreWithCreated(fcfg, StreamConfig{Name: "zzz", Storage: FileStorage}, time.Now(), prf(&fcfg), nil)
		require_NoError(t, err)
		defer fs.Stop()

		for i := 0; i < 100; i++ {
			_, _, err = fs.StoreMsg("foo", nil, nil, 0)
			require_NoError(t, err)
		}
		// Delete 2-40.
		for i := 2; i <= 40; i++ {
			_, err := fs.RemoveMsg(uint64(i))
			require_NoError(t, err)
		}

		mb := fs.getFirstBlock()
		require_True(t, mb != nil)

		check := func() {
			t.Helper()
			mb.mu.RLock()
			defer mb.mu.RUnlock()
			dmapLen := uint64(mb.dmap.Size())
			if mb.msgs != (mb.last.seq-mb.first.seq+1)-dmapLen {
				t.Fatalf("Consistency check failed: %d != %d -> last %d first %d len(dmap) %d",
					mb.msgs, (mb.last.seq-mb.first.seq+1)-dmapLen, mb.last.seq, mb.first.seq, dmapLen)
			}
		}

		check()

		mb.mu.Lock()
		mb.compact()
		mb.mu.Unlock()

		// Now delete first.
		_, err = fs.RemoveMsg(1)
		require_NoError(t, err)

		mb.mu.Lock()
		_, _, err = mb.rebuildStateLocked()
		mb.mu.Unlock()
		require_NoError(t, err)

		check()
	})
}

func TestFileStorePurgeExWithSubject(t *testing.T) {
	testFileStoreAllPermutations(t, func(t *testing.T, fcfg FileStoreConfig) {
		fcfg.BlockSize = 1000
		cfg := StreamConfig{Name: "TEST", Subjects: []string{"foo.>"}, Storage: FileStorage}
		created := time.Now()
		fs, err := newFileStoreWithCreated(fcfg, cfg, created, prf(&fcfg), nil)
		require_NoError(t, err)
		defer fs.Stop()

		payload := make([]byte, 20)

		_, _, err = fs.StoreMsg("foo.0", nil, payload, 0)
		require_NoError(t, err)

		total := 200
		for i := 0; i < total; i++ {
			_, _, err = fs.StoreMsg("foo.1", nil, payload, 0)
			require_NoError(t, err)
		}
		_, _, err = fs.StoreMsg("foo.2", nil, []byte("xxxxxx"), 0)
		require_NoError(t, err)

		// This should purge all "foo.1"
		p, err := fs.PurgeEx("foo.1", 1, 0)
		require_NoError(t, err)
		require_Equal(t, p, uint64(total))

		state := fs.State()
		require_Equal(t, state.Msgs, 2)
		require_Equal(t, state.FirstSeq, 1)

		// Make sure we can recover same state.
		fs.Stop()
		fs, err = newFileStoreWithCreated(fcfg, cfg, created, prf(&fcfg), nil)
		require_NoError(t, err)
		defer fs.Stop()

		before := state
		if state := fs.State(); !reflect.DeepEqual(state, before) {
			t.Fatalf("Expected state of %+v, got %+v", before, state)
		}

		// Also make sure we can recover properly with no index.db present.
		// We want to make sure we preserve any tombstones from the subject based purge.
		fs.Stop()
		os.Remove(filepath.Join(fs.fcfg.StoreDir, msgDir, streamStreamStateFile))

		fs, err = newFileStoreWithCreated(fcfg, cfg, created, prf(&fcfg), nil)
		require_NoError(t, err)
		defer fs.Stop()

		if state := fs.State(); !reflect.DeepEqual(state, before) {
			t.Fatalf("Expected state of %+v, got %+v without index.db state", before, state)
		}
	})
}

// When the N.idx file is shorter than the previous write we could fail to recover the idx properly.
// For instance, with encryption and an expiring stream that has no messages, when a restart happens the decrypt will fail
// since their are extra bytes, and this could lead to a stream sequence reset to zero.
//
// NOTE: We do not use idx files anymore, but keeping test.
func TestFileStoreShortIndexWriteBug(t *testing.T) {
	testFileStoreAllPermutations(t, func(t *testing.T, fcfg FileStoreConfig) {
		// Encrypted mode shows, but could effect non-encrypted mode.
		cfg := StreamConfig{Name: "TEST", Storage: FileStorage, MaxAge: time.Second}
		created := time.Now()
		fs, err := newFileStoreWithCreated(fcfg, cfg, created, prf(&fcfg), nil)
		require_NoError(t, err)
		defer fs.Stop()

		for i := 0; i < 100; i++ {
			_, _, err = fs.StoreMsg("foo", nil, nil, 0)
			require_NoError(t, err)
		}
		// Wait til messages all go away.
		checkFor(t, 5*time.Second, 200*time.Millisecond, func() error {
			if state := fs.State(); state.Msgs != 0 {
				return fmt.Errorf("Expected no msgs, got %d", state.Msgs)
			}
			return nil
		})

		if state := fs.State(); state.FirstSeq != 101 {
			t.Fatalf("Expected first sequence of 101 vs %d", state.FirstSeq)
		}

		// Now restart..
		fs.Stop()
		fs, err = newFileStoreWithCreated(fcfg, cfg, created, prf(&fcfg), nil)
		require_NoError(t, err)
		defer fs.Stop()

		if state := fs.State(); state.FirstSeq != 101 || state.LastSeq != 100 {
			t.Fatalf("Expected first sequence of 101 vs %d", state.FirstSeq)
		}
	})
}

func TestFileStoreDoubleCompactWithWriteInBetweenEncryptedBug(t *testing.T) {
	testFileStoreAllPermutations(t, func(t *testing.T, fcfg FileStoreConfig) {
		fs, err := newFileStoreWithCreated(fcfg, StreamConfig{Name: "zzz", Storage: FileStorage}, time.Now(), prf(&fcfg), nil)
		require_NoError(t, err)
		defer fs.Stop()

		subj, msg := "foo", []byte("ouch")
		for i := 0; i < 5; i++ {
			fs.StoreMsg(subj, nil, msg, 0)
		}
		_, err = fs.Compact(5)
		require_NoError(t, err)

		if state := fs.State(); state.LastSeq != 5 {
			t.Fatalf("Expected last sequence to be 5 but got %d", state.LastSeq)
		}
		for i := 0; i < 5; i++ {
			fs.StoreMsg(subj, nil, msg, 0)
		}
		_, err = fs.Compact(10)
		require_NoError(t, err)

		if state := fs.State(); state.LastSeq != 10 {
			t.Fatalf("Expected last sequence to be 10 but got %d", state.LastSeq)
		}
	})
}

// When we kept the empty block for tracking sequence, we needed to reset the bek
// counter when encrypted for subsequent writes to be correct. The bek in place could
// possibly still have a non-zero counter from previous writes.
// Happens when all messages expire and the are flushed and then subsequent writes occur.
func TestFileStoreEncryptedKeepIndexNeedBekResetBug(t *testing.T) {
	testFileStoreAllPermutations(t, func(t *testing.T, fcfg FileStoreConfig) {
		ttl := 1 * time.Second
		cfg := StreamConfig{Name: "zzz", Storage: FileStorage, MaxAge: ttl}
		fs, err := newFileStoreWithCreated(fcfg, cfg, time.Now(), prf(&fcfg), nil)
		require_NoError(t, err)
		defer fs.Stop()

		subj, msg := "foo", []byte("ouch")
		for i := 0; i < 5; i++ {
			fs.StoreMsg(subj, nil, msg, 0)
		}

		// Want to go to 0.
		// This will leave the marker.
		checkFor(t, 5*time.Second, ttl, func() error {
			if state := fs.State(); state.Msgs != 0 {
				return fmt.Errorf("Expected no msgs, got %d", state.Msgs)
			}
			return nil
		})

		// Now write additional messages.
		for i := 0; i < 5; i++ {
			fs.StoreMsg(subj, nil, msg, 0)
		}

		// Make sure the buffer is cleared.
		fs.mu.RLock()
		mb := fs.lmb
		fs.mu.RUnlock()
		mb.mu.Lock()
		mb.clearCacheAndOffset()
		mb.mu.Unlock()

		// Now make sure we can read.
		var smv StoreMsg
		_, err = fs.LoadMsg(10, &smv)
		require_NoError(t, err)
	})
}

func (fs *fileStore) reportMeta() (hasPSIM, hasAnyFSS bool) {
	fs.mu.RLock()
	defer fs.mu.RUnlock()

	hasPSIM = fs.psim != nil
	for _, mb := range fs.blks {
		mb.mu.RLock()
		hasAnyFSS = hasAnyFSS || mb.fss != nil
		mb.mu.RUnlock()
		if hasAnyFSS {
			break
		}
	}
	return hasPSIM, hasAnyFSS
}

func TestFileStoreExpireSubjectMeta(t *testing.T) {
	testFileStoreAllPermutations(t, func(t *testing.T, fcfg FileStoreConfig) {
		fcfg.BlockSize = 1024
		fcfg.CacheExpire = 500 * time.Millisecond
		fcfg.SubjectStateExpire = time.Second
		cfg := StreamConfig{Name: "zzz", Subjects: []string{"kv.>"}, Storage: FileStorage, MaxMsgsPer: 1}
		fs, err := newFileStoreWithCreated(fcfg, cfg, time.Now(), prf(&fcfg), nil)
		require_NoError(t, err)
		defer fs.Stop()

		ns := 100
		for i := 1; i <= ns; i++ {
			subj := fmt.Sprintf("kv.%d", i)
			_, _, err := fs.StoreMsg(subj, nil, []byte("value"), 0)
			require_NoError(t, err)
		}

		// Test that on restart we do not have extensize metadata but do have correct number of subjects/keys.
		// Only thing really needed for store state / stream info.
		fs.Stop()
		fs, err = newFileStoreWithCreated(fcfg, cfg, time.Now(), prf(&fcfg), nil)
		require_NoError(t, err)
		defer fs.Stop()

		var ss StreamState
		fs.FastState(&ss)
		if ss.NumSubjects != ns {
			t.Fatalf("Expected NumSubjects of %d, got %d", ns, ss.NumSubjects)
		}

		// Make sure we clear mb fss meta
		checkFor(t, fcfg.SubjectStateExpire*2, 500*time.Millisecond, func() error {
			if _, hasAnyFSS := fs.reportMeta(); hasAnyFSS {
				return fmt.Errorf("Still have mb fss state")
			}
			return nil
		})

		// LoadLast, which is what KV uses, should load meta and succeed.
		_, err = fs.LoadLastMsg("kv.22", nil)
		require_NoError(t, err)
		// Make sure we clear mb fss meta
		checkFor(t, fcfg.SubjectStateExpire*2, 500*time.Millisecond, func() error {
			if _, hasAnyFSS := fs.reportMeta(); hasAnyFSS {
				return fmt.Errorf("Still have mb fss state")
			}
			return nil
		})
	})
}

func TestFileStoreMaxMsgsPerSubject(t *testing.T) {
	testFileStoreAllPermutations(t, func(t *testing.T, fcfg FileStoreConfig) {
		fcfg.BlockSize = 128
		fcfg.CacheExpire = time.Second
		cfg := StreamConfig{Name: "zzz", Subjects: []string{"kv.>"}, Storage: FileStorage, MaxMsgsPer: 1}
		fs, err := newFileStoreWithCreated(fcfg, cfg, time.Now(), prf(&fcfg), nil)
		require_NoError(t, err)
		defer fs.Stop()

		ns := 100
		for i := 1; i <= ns; i++ {
			subj := fmt.Sprintf("kv.%d", i)
			_, _, err := fs.StoreMsg(subj, nil, []byte("value"), 0)
			require_NoError(t, err)
		}

		for i := 1; i <= ns; i++ {
			subj := fmt.Sprintf("kv.%d", i)
			_, _, err := fs.StoreMsg(subj, nil, []byte("value"), 0)
			require_NoError(t, err)
		}

		if state := fs.State(); state.Msgs != 100 || state.FirstSeq != 101 || state.LastSeq != 200 || len(state.Deleted) != 0 {
			t.Fatalf("Bad state: %+v", state)
		}

		if nb := fs.numMsgBlocks(); nb != 34 {
			t.Fatalf("Expected 34 blocks, got %d", nb)
		}
	})
}

// Testing the case in https://github.com/nats-io/nats-server/issues/4247
func TestFileStoreMaxMsgsAndMaxMsgsPerSubject(t *testing.T) {
	testFileStoreAllPermutations(t, func(t *testing.T, fcfg FileStoreConfig) {
		fcfg.BlockSize = 128
		fcfg.CacheExpire = time.Second
		cfg := StreamConfig{
			Name:     "zzz",
			Subjects: []string{"kv.>"},
			Storage:  FileStorage,
			Discard:  DiscardNew, MaxMsgs: 100, // Total stream policy
			DiscardNewPer: true, MaxMsgsPer: 1, // Per-subject policy
		}
		fs, err := newFileStoreWithCreated(fcfg, cfg, time.Now(), prf(&fcfg), nil)
		require_NoError(t, err)
		defer fs.Stop()

		for i := 1; i <= 101; i++ {
			subj := fmt.Sprintf("kv.%d", i)
			_, _, err := fs.StoreMsg(subj, nil, []byte("value"), 0)
			if i == 101 {
				// The 101th iteration should fail because MaxMsgs is set to
				// 100 and the policy is DiscardNew.
				require_Error(t, err)
			} else {
				require_NoError(t, err)
			}
		}

		for i := 1; i <= 100; i++ {
			subj := fmt.Sprintf("kv.%d", i)
			_, _, err := fs.StoreMsg(subj, nil, []byte("value"), 0)
			// All of these iterations should fail because MaxMsgsPer is set
			// to 1 and DiscardNewPer is set to true, forcing us to reject
			// cases where there is already a message on this subject.
			require_Error(t, err)
		}

		if state := fs.State(); state.Msgs != 100 || state.FirstSeq != 1 || state.LastSeq != 100 || len(state.Deleted) != 0 {
			// There should be 100 messages exactly, as the 101st subject
			// should have been rejected in the first loop, and any duplicates
			// on the other subjects should have been rejected in the second loop.
			t.Fatalf("Bad state: %+v", state)
		}
	})
}

func TestFileStoreSubjectStateCacheExpiration(t *testing.T) {
	testFileStoreAllPermutations(t, func(t *testing.T, fcfg FileStoreConfig) {
		fcfg.BlockSize = 32
		fcfg.CacheExpire = time.Second
		fcfg.SubjectStateExpire = time.Second
		cfg := StreamConfig{Name: "zzz", Subjects: []string{"kv.>"}, Storage: FileStorage, MaxMsgsPer: 2}
		fs, err := newFileStoreWithCreated(fcfg, cfg, time.Now(), prf(&fcfg), nil)
		require_NoError(t, err)
		defer fs.Stop()

		for i := 1; i <= 100; i++ {
			subj := fmt.Sprintf("kv.foo.%d", i)
			_, _, err := fs.StoreMsg(subj, nil, []byte("value"), 0)
			require_NoError(t, err)
		}
		for i := 1; i <= 100; i++ {
			subj := fmt.Sprintf("kv.bar.%d", i)
			_, _, err := fs.StoreMsg(subj, nil, []byte("value"), 0)
			require_NoError(t, err)
		}

		// Make sure we clear mb fss meta before asking for SubjectState.
		checkFor(t, 10*time.Second, 500*time.Millisecond, func() error {
			if _, hasAnyFSS := fs.reportMeta(); hasAnyFSS {
				return fmt.Errorf("Still have mb fss state")
			}
			return nil
		})

		if fss := fs.SubjectsState("kv.bar.>"); len(fss) != 100 {
			t.Fatalf("Expected 100 entries but got %d", len(fss))
		}

		fss := fs.SubjectsState("kv.bar.99")
		if len(fss) != 1 {
			t.Fatalf("Expected 1 entry but got %d", len(fss))
		}
		expected := SimpleState{Msgs: 1, First: 199, Last: 199}
		if ss := fss["kv.bar.99"]; ss != expected {
			t.Fatalf("Bad subject state, expected %+v but got %+v", expected, ss)
		}

		// Now add one to end and check as well for non-wildcard.
		_, _, err = fs.StoreMsg("kv.foo.1", nil, []byte("value22"), 0)
		require_NoError(t, err)

		if state := fs.State(); state.Msgs != 201 {
			t.Fatalf("Expected 201 msgs but got %+v", state)
		}

		fss = fs.SubjectsState("kv.foo.1")
		if len(fss) != 1 {
			t.Fatalf("Expected 1 entry but got %d", len(fss))
		}
		expected = SimpleState{Msgs: 2, First: 1, Last: 201}
		if ss := fss["kv.foo.1"]; ss != expected {
			t.Fatalf("Bad subject state, expected %+v but got %+v", expected, ss)
		}
	})
}

func TestFileStoreEncrypted(t *testing.T) {
	testFileStoreAllPermutations(t, func(t *testing.T, fcfg FileStoreConfig) {
		created := time.Now()
		fs, err := newFileStoreWithCreated(fcfg, StreamConfig{Name: "zzz", Storage: FileStorage}, created, prf(&fcfg), nil)
		require_NoError(t, err)
		defer fs.Stop()

		subj, msg := "foo", []byte("aes ftw")
		for i := 0; i < 50; i++ {
			fs.StoreMsg(subj, nil, msg, 0)
		}

		o, err := fs.ConsumerStore("o22", &ConsumerConfig{})
		require_NoError(t, err)

		state := &ConsumerState{}
		state.Delivered.Consumer = 22
		state.Delivered.Stream = 22
		state.AckFloor.Consumer = 11
		state.AckFloor.Stream = 11
		err = o.Update(state)
		require_NoError(t, err)

		fs.Stop()
		fs, err = newFileStoreWithCreated(fcfg, StreamConfig{Name: "zzz", Storage: FileStorage}, created, prf(&fcfg), nil)
		require_NoError(t, err)
		defer fs.Stop()

		// Now make sure we can read.
		var smv StoreMsg
		sm, err := fs.LoadMsg(10, &smv)
		require_NoError(t, err)
		require_True(t, string(sm.msg) == "aes ftw")

		o, err = fs.ConsumerStore("o22", &ConsumerConfig{})
		require_NoError(t, err)
		rstate, err := o.State()
		require_NoError(t, err)

		if rstate.Delivered != state.Delivered || rstate.AckFloor != state.AckFloor {
			t.Fatalf("Bad recovered consumer state, expected %+v got %+v", state, rstate)
		}
	})
}

// Make sure we do not go through block loads when we know no subjects will exists, e.g. raft.
func TestFileStoreNoFSSWhenNoSubjects(t *testing.T) {
	testFileStoreAllPermutations(t, func(t *testing.T, fcfg FileStoreConfig) {
		created := time.Now()
		fs, err := newFileStoreWithCreated(fcfg, StreamConfig{Name: "zzz", Storage: FileStorage}, created, prf(&fcfg), nil)
		require_NoError(t, err)
		defer fs.Stop()

		n, msg := 100, []byte("raft state")
		for i := 0; i < n; i++ {
			_, _, err := fs.StoreMsg(_EMPTY_, nil, msg, 0)
			require_NoError(t, err)
		}

		state := fs.State()
		require_True(t, state.Msgs == uint64(n))

		fs.Stop()
		fs, err = newFileStoreWithCreated(fcfg, StreamConfig{Name: "zzz", Storage: FileStorage}, created, prf(&fcfg), nil)
		require_NoError(t, err)
		defer fs.Stop()

		// Make sure we did not load the block trying to generate fss.
		fs.mu.RLock()
		mb := fs.blks[0]
		fs.mu.RUnlock()

		mb.mu.Lock()
		defer mb.mu.Unlock()

		if mb.cloads > 0 {
			t.Fatalf("Expected no cache loads but got %d", mb.cloads)
		}
		if mb.fss != nil {
			t.Fatalf("Expected fss to be nil")
		}
	})
}

func TestFileStoreNoFSSBugAfterRemoveFirst(t *testing.T) {
	testFileStoreAllPermutations(t, func(t *testing.T, fcfg FileStoreConfig) {
		fcfg.BlockSize = 8 * 1024 * 1024
		fcfg.CacheExpire = 200 * time.Millisecond
		cfg := StreamConfig{Name: "zzz", Subjects: []string{"foo.bar.*"}, Storage: FileStorage}
		fs, err := newFileStoreWithCreated(fcfg, cfg, time.Now(), prf(&fcfg), nil)
		require_NoError(t, err)
		defer fs.Stop()

		n, msg := 100, bytes.Repeat([]byte("ZZZ"), 33) // ~100bytes
		for i := 0; i < n; i++ {
			subj := fmt.Sprintf("foo.bar.%d", i)
			_, _, err := fs.StoreMsg(subj, nil, msg, 0)
			require_NoError(t, err)
		}

		state := fs.State()
		require_True(t, state.Msgs == uint64(n))

		// Let fss expire.
		time.Sleep(250 * time.Millisecond)

		_, err = fs.RemoveMsg(1)
		require_NoError(t, err)

		sm, _, err := fs.LoadNextMsg("foo.>", true, 1, nil)
		require_NoError(t, err)
		require_True(t, sm.subj == "foo.bar.1")

		// Make sure mb.fss does not have the entry for foo.bar.0
		fs.mu.Lock()
		mb := fs.blks[0]
		fs.mu.Unlock()
		mb.mu.RLock()
		ss, ok := mb.fss.Find([]byte("foo.bar.0"))
		mb.mu.RUnlock()

		if ok && ss != nil {
			t.Fatalf("Expected no state for %q, but got %+v\n", "foo.bar.0", ss)
		}
	})
}

// NOTE: We do not use fss files anymore, but leaving test in place.
func TestFileStoreNoFSSAfterRecover(t *testing.T) {
	testFileStoreAllPermutations(t, func(t *testing.T, fcfg FileStoreConfig) {
		cfg := StreamConfig{Name: "zzz", Subjects: []string{"foo"}, Storage: FileStorage}
		created := time.Now()
		fs, err := newFileStoreWithCreated(fcfg, cfg, created, prf(&fcfg), nil)
		require_NoError(t, err)
		defer fs.Stop()

		n, msg := 100, []byte("no fss for you!")
		for i := 0; i < n; i++ {
			_, _, err := fs.StoreMsg(_EMPTY_, nil, msg, 0)
			require_NoError(t, err)
		}

		state := fs.State()
		require_True(t, state.Msgs == uint64(n))

		fs.Stop()
		fs, err = newFileStoreWithCreated(fcfg, cfg, created, prf(&fcfg), nil)
		require_NoError(t, err)
		defer fs.Stop()

		// Make sure we did not load the block trying to generate fss.
		fs.mu.RLock()
		mb := fs.blks[0]
		fs.mu.RUnlock()

		mb.mu.Lock()
		defer mb.mu.Unlock()

		if mb.fss != nil {
			t.Fatalf("Expected no fss post recover")
		}
	})
}

func TestFileStoreFSSCloseAndKeepOnExpireOnRecoverBug(t *testing.T) {
	testFileStoreAllPermutations(t, func(t *testing.T, fcfg FileStoreConfig) {
		ttl := 100 * time.Millisecond
		cfg := StreamConfig{Name: "zzz", Subjects: []string{"foo"}, Storage: FileStorage, MaxAge: ttl}
		created := time.Now()
		fs, err := newFileStoreWithCreated(fcfg, cfg, created, prf(&fcfg), nil)
		require_NoError(t, err)
		defer fs.Stop()

		_, _, err = fs.StoreMsg("foo", nil, nil, 0)
		require_NoError(t, err)

		fs.Stop()
		time.Sleep(2 * ttl)
		fs, err = newFileStoreWithCreated(fcfg, cfg, created, prf(&fcfg), nil)
		require_NoError(t, err)
		defer fs.Stop()

		if state := fs.State(); state.NumSubjects != 0 {
			t.Fatalf("Expected no subjects with no messages, got %d", state.NumSubjects)
		}
	})
}

func TestFileStoreExpireOnRecoverSubjectAccounting(t *testing.T) {
	const msgLen = 19
	msg := bytes.Repeat([]byte("A"), msgLen)

	testFileStoreAllPermutations(t, func(t *testing.T, fcfg FileStoreConfig) {
		fcfg.BlockSize = 100
		ttl := 200 * time.Millisecond
		cfg := StreamConfig{Name: "zzz", Subjects: []string{"*"}, Storage: FileStorage, MaxAge: ttl}
		created := time.Now()
		fs, err := newFileStoreWithCreated(fcfg, cfg, created, prf(&fcfg), nil)
		require_NoError(t, err)
		defer fs.Stop()

		// These are in first block.
		fs.StoreMsg("A", nil, msg, 0)
		fs.StoreMsg("B", nil, msg, 0)
		time.Sleep(ttl / 2)
		// This one in 2nd block.
		fs.StoreMsg("C", nil, msg, 0)

		fs.Stop()
		time.Sleep(ttl/2 + 10*time.Millisecond)
		fs, err = newFileStoreWithCreated(fcfg, cfg, created, prf(&fcfg), nil)
		require_NoError(t, err)
		defer fs.Stop()

		// Make sure we take into account PSIM when throwing a whole block away.
		if state := fs.State(); state.NumSubjects != 1 {
			t.Fatalf("Expected 1 subject, got %d", state.NumSubjects)
		}
	})
}

func TestFileStoreFSSExpireNumPendingBug(t *testing.T) {
	testFileStoreAllPermutations(t, func(t *testing.T, fcfg FileStoreConfig) {
		cexp := 100 * time.Millisecond
		fcfg.CacheExpire = cexp
		cfg := StreamConfig{Name: "zzz", Subjects: []string{"KV.>"}, MaxMsgsPer: 1, Storage: FileStorage}
		fs, err := newFileStoreWithCreated(fcfg, cfg, time.Now(), prf(&fcfg), nil)
		require_NoError(t, err)
		defer fs.Stop()

		// Let FSS meta expire.
		time.Sleep(2 * cexp)

		_, _, err = fs.StoreMsg("KV.X", nil, []byte("Y"), 0)
		require_NoError(t, err)

		if fss := fs.FilteredState(1, "KV.X"); fss.Msgs != 1 {
			t.Fatalf("Expected only 1 msg, got %d", fss.Msgs)
		}
	})
}

// https://github.com/nats-io/nats-server/issues/3484
func TestFileStoreFilteredFirstMatchingBug(t *testing.T) {
	testFileStoreAllPermutations(t, func(t *testing.T, fcfg FileStoreConfig) {
		cfg := StreamConfig{Name: "zzz", Subjects: []string{"foo.>"}, Storage: FileStorage}
		fs, err := newFileStoreWithCreated(fcfg, cfg, time.Now(), prf(&fcfg), nil)
		require_NoError(t, err)
		defer fs.Stop()

		_, _, err = fs.StoreMsg("foo.foo", nil, []byte("A"), 0)
		require_NoError(t, err)

		_, _, err = fs.StoreMsg("foo.foo", nil, []byte("B"), 0)
		require_NoError(t, err)

		_, _, err = fs.StoreMsg("foo.foo", nil, []byte("C"), 0)
		require_NoError(t, err)

		fs.mu.RLock()
		mb := fs.lmb
		fs.mu.RUnlock()

		mb.mu.Lock()
		// Simulate swapping out the fss state and reading it back in with only one subject
		// present in the block.
		if mb.fss != nil {
			mb.fss = nil
		}
		// Now load info back in.
		mb.generatePerSubjectInfo()
		mb.mu.Unlock()

		// Now add in a different subject.
		_, _, err = fs.StoreMsg("foo.bar", nil, []byte("X"), 0)
		require_NoError(t, err)

		// Now see if a filtered load would incorrectly succeed.
		sm, _, err := fs.LoadNextMsg("foo.foo", false, 4, nil)
		if err == nil || sm != nil {
			t.Fatalf("Loaded filtered message with wrong subject, wanted %q got %q", "foo.foo", sm.subj)
		}
	})
}

func TestFileStoreOutOfSpaceRebuildState(t *testing.T) {
	testFileStoreAllPermutations(t, func(t *testing.T, fcfg FileStoreConfig) {
		cfg := StreamConfig{Name: "zzz", Subjects: []string{"*"}, Storage: FileStorage}
		fs, err := newFileStoreWithCreated(fcfg, cfg, time.Now(), prf(&fcfg), nil)
		require_NoError(t, err)
		defer fs.Stop()

		_, _, err = fs.StoreMsg("foo", nil, []byte("A"), 0)
		require_NoError(t, err)

		_, _, err = fs.StoreMsg("bar", nil, []byte("B"), 0)
		require_NoError(t, err)

		// Grab state.
		state := fs.State()
		ss := fs.SubjectsState(">")

		// Set mock out of space error to trip.
		fs.mu.RLock()
		mb := fs.lmb
		fs.mu.RUnlock()

		mb.mu.Lock()
		mb.mockWriteErr = true
		mb.mu.Unlock()

		_, _, err = fs.StoreMsg("baz", nil, []byte("C"), 0)
		require_Error(t, err, errors.New("mock write error"))

		nstate := fs.State()
		nss := fs.SubjectsState(">")

		if !reflect.DeepEqual(state, nstate) {
			t.Fatalf("State expected to be\n  %+v\nvs\n  %+v", state, nstate)
		}

		if !reflect.DeepEqual(ss, nss) {
			t.Fatalf("Subject state expected to be\n  %+v\nvs\n  %+v", ss, nss)
		}
	})
}

func TestFileStoreRebuildStateProperlyWithMaxMsgsPerSubject(t *testing.T) {
	testFileStoreAllPermutations(t, func(t *testing.T, fcfg FileStoreConfig) {
		fcfg.BlockSize = 4096
		cfg := StreamConfig{Name: "zzz", Subjects: []string{"foo", "bar", "baz"}, Storage: FileStorage, MaxMsgsPer: 1}
		fs, err := newFileStoreWithCreated(fcfg, cfg, time.Now(), prf(&fcfg), nil)
		require_NoError(t, err)
		defer fs.Stop()

		// Send one to baz at beginning.
		_, _, err = fs.StoreMsg("baz", nil, nil, 0)
		require_NoError(t, err)

		ns := 1000
		for i := 1; i <= ns; i++ {
			_, _, err := fs.StoreMsg("foo", nil, nil, 0)
			require_NoError(t, err)
			_, _, err = fs.StoreMsg("bar", nil, nil, 0)
			require_NoError(t, err)
		}

		var ss StreamState
		fs.FastState(&ss)
		if ss.NumSubjects != 3 {
			t.Fatalf("Expected NumSubjects of 3, got %d", ss.NumSubjects)
		}
		if ss.Msgs != 3 {
			t.Fatalf("Expected NumMsgs of 3, got %d", ss.Msgs)
		}
	})
}

func TestFileStoreUpdateMaxMsgsPerSubject(t *testing.T) {
	cfg := StreamConfig{
		Name:       "TEST",
		Storage:    FileStorage,
		Subjects:   []string{"foo"},
		MaxMsgsPer: 10,
	}

	testFileStoreAllPermutations(t, func(t *testing.T, fcfg FileStoreConfig) {
		fs, err := newFileStoreWithCreated(fcfg, cfg, time.Now(), prf(&fcfg), nil)
		require_NoError(t, err)
		defer fs.Stop()

		// Make sure this is honored on an update.
		cfg.MaxMsgsPer = 50
		err = fs.UpdateConfig(&cfg)
		require_NoError(t, err)

		numStored := 22
		for i := 0; i < numStored; i++ {
			_, _, err = fs.StoreMsg("foo", nil, nil, 0)
			require_NoError(t, err)
		}

		ss := fs.SubjectsState("foo")["foo"]
		if ss.Msgs != uint64(numStored) {
			t.Fatalf("Expected to have %d stored, got %d", numStored, ss.Msgs)
		}

		// Now make sure we trunk if setting to lower value.
		cfg.MaxMsgsPer = 10
		err = fs.UpdateConfig(&cfg)
		require_NoError(t, err)

		ss = fs.SubjectsState("foo")["foo"]
		if ss.Msgs != 10 {
			t.Fatalf("Expected to have %d stored, got %d", 10, ss.Msgs)
		}
	})
}

func TestFileStoreBadFirstAndFailedExpireAfterRestart(t *testing.T) {
	testFileStoreAllPermutations(t, func(t *testing.T, fcfg FileStoreConfig) {
		fcfg.BlockSize = 256
		ttl := time.Second
		cfg := StreamConfig{Name: "zzz", Subjects: []string{"foo"}, Storage: FileStorage, MaxAge: ttl}
		fs, err := newFileStoreWithCreated(fcfg, cfg, time.Now(), prf(&fcfg), nil)
		require_NoError(t, err)
		defer fs.Stop()

		// With block size of 256 and subject and message below, seq 8 starts new block.
		// Will double check and fail test if not the case since test depends on this.
		subj, msg := "foo", []byte("ZZ")
		// These are all instant and will expire after 1 sec.
		start := time.Now()
		for i := 0; i < 7; i++ {
			_, _, err := fs.StoreMsg(subj, nil, msg, 0)
			require_NoError(t, err)
		}

		// Put two more after a delay.
		time.Sleep(1500 * time.Millisecond)
		seq, _, err := fs.StoreMsg(subj, nil, msg, 0)
		require_NoError(t, err)
		_, _, err = fs.StoreMsg(subj, nil, msg, 0)
		require_NoError(t, err)

		// Make sure that sequence 8 is first in second block, and break test if that is not true.
		fs.mu.RLock()
		lmb := fs.lmb
		fs.mu.RUnlock()
		lmb.mu.RLock()
		first := lmb.first.seq
		lmb.mu.RUnlock()
		require_True(t, first == 8)

		// Instantly remove first one from second block.
		// On restart this will trigger expire on recover which will set fs.FirstSeq to the deleted one.
		fs.RemoveMsg(seq)

		// Stop the filstore and wait til first block expires.
		fs.Stop()
		time.Sleep(ttl - time.Since(start) + (time.Second))
		fs, err = newFileStoreWithCreated(fcfg, cfg, time.Now(), prf(&fcfg), nil)
		require_NoError(t, err)
		defer fs.Stop()

		// Check that state is correct for first message which should be 9 and have a proper timestamp.
		var state StreamState
		fs.FastState(&state)
		ts := state.FirstTime
		require_True(t, state.Msgs == 1)
		require_True(t, state.FirstSeq == 9)
		require_True(t, !state.FirstTime.IsZero())

		// Wait and make sure expire timer is still working properly.
		time.Sleep(2 * ttl)
		fs.FastState(&state)
		require_Equal(t, state.Msgs, 0)
		require_Equal(t, state.FirstSeq, 10)
		require_Equal(t, state.LastSeq, 9)
		require_Equal(t, state.LastTime, ts)
	})
}

func TestFileStoreCompactAllWithDanglingLMB(t *testing.T) {
	testFileStoreAllPermutations(t, func(t *testing.T, fcfg FileStoreConfig) {
		cfg := StreamConfig{Name: "zzz", Subjects: []string{"foo"}, Storage: FileStorage}
		fs, err := newFileStoreWithCreated(fcfg, cfg, time.Now(), prf(&fcfg), nil)
		require_NoError(t, err)
		defer fs.Stop()

		subj, msg := "foo", []byte("ZZ")
		for i := 0; i < 100; i++ {
			_, _, err := fs.StoreMsg(subj, nil, msg, 0)
			require_NoError(t, err)
		}

		fs.RemoveMsg(100)
		purged, err := fs.Compact(100)
		require_NoError(t, err)
		require_True(t, purged == 99)

		_, _, err = fs.StoreMsg(subj, nil, msg, 0)
		require_NoError(t, err)
	})
}

func TestFileStoreStateWithBlkFirstDeleted(t *testing.T) {
	testFileStoreAllPermutations(t, func(t *testing.T, fcfg FileStoreConfig) {
		fcfg.BlockSize = 4096
		cfg := StreamConfig{Name: "zzz", Subjects: []string{"foo"}, Storage: FileStorage}
		fs, err := newFileStoreWithCreated(fcfg, cfg, time.Now(), prf(&fcfg), nil)
		require_NoError(t, err)
		defer fs.Stop()

		subj, msg := "foo", []byte("Hello World")
		toStore := 500
		for i := 0; i < toStore; i++ {
			_, _, err := fs.StoreMsg(subj, nil, msg, 0)
			require_NoError(t, err)
		}

		// Delete some messages from the beginning of an interior block.
		fs.mu.RLock()
		require_True(t, len(fs.blks) > 2)
		fseq := fs.blks[1].first.seq
		fs.mu.RUnlock()

		// Now start from first seq of second blk and delete 10 msgs
		for seq := fseq; seq < fseq+10; seq++ {
			removed, err := fs.RemoveMsg(seq)
			require_NoError(t, err)
			require_True(t, removed)
		}

		// This bug was in normal detailed state. But check fast state too.
		var fstate StreamState
		fs.FastState(&fstate)
		require_True(t, fstate.NumDeleted == 10)
		state := fs.State()
		require_True(t, state.NumDeleted == 10)
	})
}

func TestFileStoreMsgBlkFailOnKernelFaultLostDataReporting(t *testing.T) {
	testFileStoreAllPermutations(t, func(t *testing.T, fcfg FileStoreConfig) {
		fcfg.BlockSize = 4096
		cfg := StreamConfig{Name: "zzz", Subjects: []string{"foo"}, Storage: FileStorage}
		created := time.Now()
		fs, err := newFileStoreWithCreated(fcfg, cfg, created, prf(&fcfg), nil)
		require_NoError(t, err)
		defer fs.Stop()

		subj, msg := "foo", []byte("Hello World")
		toStore := 500
		for i := 0; i < toStore; i++ {
			_, _, err := fs.StoreMsg(subj, nil, msg, 0)
			require_NoError(t, err)
		}

		// We want to make sure all of the scenarios report lost data properly.
		// Will run 3 scenarios, 1st block, last block, interior block.
		// The new system does not detect byzantine behavior by default on creating the store.
		// A LoadMsg() of checkMsgs() call will be needed now.

		// First block
		fs.mu.RLock()
		require_True(t, len(fs.blks) > 0)
		mfn := fs.blks[0].mfn
		fs.mu.RUnlock()

		require_NoError(t, fs.Stop())
		require_NoError(t, os.Remove(mfn))

		// Restart.
		fs, err = newFileStoreWithCreated(fcfg, cfg, created, prf(&fcfg), nil)
		require_NoError(t, err)
		defer fs.Stop()

		_, err = fs.LoadMsg(1, nil)
		require_Error(t, err, errNoBlkData)

		// Load will rebuild fs itself async..
		checkFor(t, time.Second, 50*time.Millisecond, func() error {
			if state := fs.State(); state.Lost != nil {
				return nil
			}
			return errors.New("no ld yet")
		})

		state := fs.State()
		require_Equal(t, state.FirstSeq, 94)
		require_True(t, state.Lost != nil)
		require_Len(t, len(state.Lost.Msgs), 93)

		// Last block
		fs.mu.RLock()
		require_True(t, len(fs.blks) > 0)
		require_True(t, fs.lmb != nil)
		mfn = fs.lmb.mfn
		fs.mu.RUnlock()

		require_NoError(t, fs.Stop())
		require_NoError(t, os.Remove(mfn))

		// Restart.
		fs, err = newFileStoreWithCreated(fcfg, cfg, created, prf(&fcfg), nil)
		require_NoError(t, err)
		defer fs.Stop()

		state = fs.State()
		require_Equal(t, state.FirstSeq, 94)
		require_Equal(t, state.LastSeq, 500)   // Make sure we do not lose last seq.
		require_Equal(t, state.NumDeleted, 35) // These are interiors
		require_True(t, state.Lost != nil)
		require_Len(t, len(state.Lost.Msgs), 35)

		// Interior block.
		fs.mu.RLock()
		require_True(t, len(fs.blks) > 3)
		mfn = fs.blks[len(fs.blks)-3].mfn
		fs.mu.RUnlock()

		require_NoError(t, fs.Stop())
		require_NoError(t, os.Remove(mfn))

		// Restart.
		fs, err = newFileStoreWithCreated(fcfg, cfg, created, prf(&fcfg), nil)
		require_NoError(t, err)
		defer fs.Stop()

		// Need checkMsgs to catch interior one.
		require_True(t, fs.checkMsgs() != nil)

		state = fs.State()
		require_Equal(t, state.FirstSeq, 94)
		require_Equal(t, state.LastSeq, 500) // Make sure we do not lose last seq.
		require_Equal(t, state.NumDeleted, 128)
		require_True(t, state.Lost != nil)
		require_Len(t, len(state.Lost.Msgs), 93)
	})
}

func TestFileStoreAllFilteredStateWithDeleted(t *testing.T) {
	testFileStoreAllPermutations(t, func(t *testing.T, fcfg FileStoreConfig) {
		fcfg.BlockSize = 1024
		cfg := StreamConfig{Name: "zzz", Subjects: []string{"foo"}, Storage: FileStorage}
		fs, err := newFileStoreWithCreated(fcfg, cfg, time.Now(), prf(&fcfg), nil)
		require_NoError(t, err)
		defer fs.Stop()

		subj, msg := "foo", []byte("Hello World")
		for i := 0; i < 100; i++ {
			_, _, err := fs.StoreMsg(subj, nil, msg, 0)
			require_NoError(t, err)
		}

		remove := func(seqs ...uint64) {
			for _, seq := range seqs {
				ok, err := fs.RemoveMsg(seq)
				require_NoError(t, err)
				require_True(t, ok)
			}
		}

		checkFilteredState := func(start, msgs, first, last int) {
			fss := fs.FilteredState(uint64(start), _EMPTY_)
			if fss.Msgs != uint64(msgs) {
				t.Fatalf("Expected %d msgs, got %d", msgs, fss.Msgs)
			}
			if fss.First != uint64(first) {
				t.Fatalf("Expected %d to be first, got %d", first, fss.First)
			}
			if fss.Last != uint64(last) {
				t.Fatalf("Expected %d to be last, got %d", last, fss.Last)
			}
		}

		checkFilteredState(1, 100, 1, 100)
		remove(2)
		checkFilteredState(2, 98, 3, 100)
		remove(3, 4, 5)
		checkFilteredState(2, 95, 6, 100)
		checkFilteredState(6, 95, 6, 100)
		remove(8, 10, 12, 14, 16, 18)
		checkFilteredState(7, 88, 7, 100)

		// Now check when purged that we return first and last sequences properly.
		fs.Purge()
		checkFilteredState(0, 0, 101, 100)
	})
}

func TestFileStoreStreamTruncateResetMultiBlock(t *testing.T) {
	testFileStoreAllPermutations(t, func(t *testing.T, fcfg FileStoreConfig) {
		fcfg.BlockSize = 128
		cfg := StreamConfig{Name: "zzz", Subjects: []string{"foo"}, Storage: FileStorage}
		fs, err := newFileStoreWithCreated(fcfg, cfg, time.Now(), prf(&fcfg), nil)
		require_NoError(t, err)
		defer fs.Stop()

		subj, msg := "foo", []byte("Hello World")
		for i := 0; i < 1000; i++ {
			_, _, err := fs.StoreMsg(subj, nil, msg, 0)
			require_NoError(t, err)
		}
		fs.syncBlocks()
		require_True(t, fs.numMsgBlocks() == 500)

		// Reset everything
		require_NoError(t, fs.Truncate(0))
		require_True(t, fs.numMsgBlocks() == 0)

		state := fs.State()
		require_Equal(t, state.Msgs, 0)
		require_Equal(t, state.Bytes, 0)
		require_Equal(t, state.FirstSeq, 0)
		require_Equal(t, state.LastSeq, 0)
		require_Equal(t, state.NumSubjects, 0)
		require_Equal(t, state.NumDeleted, 0)

		for i := 0; i < 1000; i++ {
			_, _, err := fs.StoreMsg(subj, nil, msg, 0)
			require_NoError(t, err)
		}
		fs.syncBlocks()

		state = fs.State()
		require_Equal(t, state.Msgs, 1000)
		require_Equal(t, state.Bytes, 44000)
		require_Equal(t, state.FirstSeq, 1)
		require_Equal(t, state.LastSeq, 1000)
		require_Equal(t, state.NumSubjects, 1)
		require_Equal(t, state.NumDeleted, 0)
	})
}

func TestFileStoreStreamCompactMultiBlockSubjectInfo(t *testing.T) {
	testFileStoreAllPermutations(t, func(t *testing.T, fcfg FileStoreConfig) {
		fcfg.BlockSize = 128
		cfg := StreamConfig{Name: "zzz", Subjects: []string{"foo.*"}, Storage: FileStorage}
		fs, err := newFileStoreWithCreated(fcfg, cfg, time.Now(), prf(&fcfg), nil)
		require_NoError(t, err)
		defer fs.Stop()

		for i := 0; i < 1000; i++ {
			subj := fmt.Sprintf("foo.%d", i)
			_, _, err := fs.StoreMsg(subj, nil, []byte("Hello World"), 0)
			require_NoError(t, err)
		}
		require_True(t, fs.numMsgBlocks() == 500)

		// Compact such that we know we throw blocks away from the beginning.
		deleted, err := fs.Compact(501)
		require_NoError(t, err)
		require_True(t, deleted == 500)
		require_True(t, fs.numMsgBlocks() == 250)

		// Make sure we adjusted for subjects etc.
		state := fs.State()
		require_True(t, state.NumSubjects == 500)
	})
}

func TestFileStoreSubjectsTotals(t *testing.T) {
	// No need for all permutations here.
	storeDir := t.TempDir()
	fcfg := FileStoreConfig{StoreDir: storeDir}
	fs, err := newFileStore(fcfg, StreamConfig{Name: "zzz", Subjects: []string{"*.*"}, Storage: FileStorage})
	require_NoError(t, err)
	defer fs.Stop()

	fmap := make(map[int]int)
	bmap := make(map[int]int)

	var m map[int]int
	var ft string

	for i := 0; i < 10_000; i++ {
		// Flip coin for prefix
		if rand.Intn(2) == 0 {
			ft, m = "foo", fmap
		} else {
			ft, m = "bar", bmap
		}
		dt := rand.Intn(100)
		subj := fmt.Sprintf("%s.%d", ft, dt)
		m[dt]++

		_, _, err := fs.StoreMsg(subj, nil, []byte("Hello World"), 0)
		require_NoError(t, err)
	}

	// Now test SubjectsTotal
	for dt, total := range fmap {
		subj := fmt.Sprintf("foo.%d", dt)
		m := fs.SubjectsTotals(subj)
		if m[subj] != uint64(total) {
			t.Fatalf("Expected %q to have %d total, got %d", subj, total, m[subj])
		}
	}

	// Check fmap.
	if st := fs.SubjectsTotals("foo.*"); len(st) != len(fmap) {
		t.Fatalf("Expected %d subjects for %q, got %d", len(fmap), "foo.*", len(st))
	} else {
		expected := 0
		for _, n := range fmap {
			expected += n
		}
		received := uint64(0)
		for _, n := range st {
			received += n
		}
		if received != uint64(expected) {
			t.Fatalf("Expected %d total but got %d", expected, received)
		}
	}

	// Check bmap.
	if st := fs.SubjectsTotals("bar.*"); len(st) != len(bmap) {
		t.Fatalf("Expected %d subjects for %q, got %d", len(bmap), "bar.*", len(st))
	} else {
		expected := 0
		for _, n := range bmap {
			expected += n
		}
		received := uint64(0)
		for _, n := range st {
			received += n
		}
		if received != uint64(expected) {
			t.Fatalf("Expected %d total but got %d", expected, received)
		}
	}

	// All with pwc match.
	if st, expected := fs.SubjectsTotals("*.*"), len(bmap)+len(fmap); len(st) != expected {
		t.Fatalf("Expected %d subjects for %q, got %d", expected, "*.*", len(st))
	}
}

func TestFileStoreConsumerStoreEncodeAfterRestart(t *testing.T) {
	testFileStoreAllPermutations(t, func(t *testing.T, fcfg FileStoreConfig) {
		fs, err := newFileStoreWithCreated(fcfg, StreamConfig{Name: "zzz", Storage: FileStorage}, time.Now(), prf(&fcfg), nil)
		require_NoError(t, err)
		defer fs.Stop()

		o, err := fs.ConsumerStore("o22", &ConsumerConfig{AckPolicy: AckExplicit})
		require_NoError(t, err)

		state := &ConsumerState{}
		state.Delivered.Consumer = 22
		state.Delivered.Stream = 22
		state.AckFloor.Consumer = 11
		state.AckFloor.Stream = 11
		err = o.Update(state)
		require_NoError(t, err)

		fs.Stop()

		fs, err = newFileStoreWithCreated(fcfg, StreamConfig{Name: "zzz", Storage: FileStorage}, time.Now(), prf(&fcfg), nil)
		require_NoError(t, err)
		defer fs.Stop()

		o, err = fs.ConsumerStore("o22", &ConsumerConfig{AckPolicy: AckExplicit})
		require_NoError(t, err)

		if o.(*consumerFileStore).state.Delivered != state.Delivered {
			t.Fatalf("Consumer state is wrong %+v vs %+v", o.(*consumerFileStore).state, state)
		}
		if o.(*consumerFileStore).state.AckFloor != state.AckFloor {
			t.Fatalf("Consumer state is wrong %+v vs %+v", o.(*consumerFileStore).state, state)
		}
	})
}

func TestFileStoreNumPendingLargeNumBlks(t *testing.T) {
	// No need for all permutations here.
	storeDir := t.TempDir()
	fcfg := FileStoreConfig{
		StoreDir:  storeDir,
		BlockSize: 128, // Small on purpose to create alot of blks.
	}
	fs, err := newFileStore(fcfg, StreamConfig{Name: "zzz", Subjects: []string{"zzz"}, Storage: FileStorage})
	require_NoError(t, err)
	defer fs.Stop()

	subj, msg := "zzz", bytes.Repeat([]byte("X"), 100)
	numMsgs := 10_000

	for i := 0; i < numMsgs; i++ {
		fs.StoreMsg(subj, nil, msg, 0)
	}

	start := time.Now()
	total, _ := fs.NumPending(4000, "zzz", false)
	require_LessThan(t, time.Since(start), 15*time.Millisecond)
	require_Equal(t, total, 6001)

	start = time.Now()
	total, _ = fs.NumPending(6000, "zzz", false)
	require_LessThan(t, time.Since(start), 25*time.Millisecond)
	require_Equal(t, total, 4001)

	// Now delete a message in first half and second half.
	fs.RemoveMsg(1000)
	fs.RemoveMsg(9000)

	start = time.Now()
	total, _ = fs.NumPending(4000, "zzz", false)
	require_LessThan(t, time.Since(start), 50*time.Millisecond)
	require_Equal(t, total, 6000)

	start = time.Now()
	total, _ = fs.NumPending(6000, "zzz", false)
	require_LessThan(t, time.Since(start), 50*time.Millisecond)
	require_Equal(t, total, 4000)
}

func TestFileStoreSkipMsgAndNumBlocks(t *testing.T) {
	// No need for all permutations here.
	storeDir := t.TempDir()
	fcfg := FileStoreConfig{
		StoreDir:  storeDir,
		BlockSize: 128, // Small on purpose to create alot of blks.
	}
	fs, err := newFileStore(fcfg, StreamConfig{Name: "zzz", Subjects: []string{"zzz"}, Storage: FileStorage})
	require_NoError(t, err)
	defer fs.Stop()

	subj, msg := "zzz", bytes.Repeat([]byte("X"), 100)
	numMsgs := 10_000

	fs.StoreMsg(subj, nil, msg, 0)
	for i := 0; i < numMsgs; i++ {
		fs.SkipMsg()
	}
	fs.StoreMsg(subj, nil, msg, 0)
	require_True(t, fs.numMsgBlocks() == 2)
}

func TestFileStoreRestoreEncryptedWithNoKeyFuncFails(t *testing.T) {
	// No need for all permutations here.
	fcfg := FileStoreConfig{StoreDir: t.TempDir(), Cipher: AES}
	cfg := StreamConfig{Name: "zzz", Subjects: []string{"zzz"}, Storage: FileStorage}
	fs, err := newFileStoreWithCreated(fcfg, cfg, time.Now(), prf(&fcfg), nil)
	require_NoError(t, err)
	defer fs.Stop()

	subj, msg := "zzz", bytes.Repeat([]byte("X"), 100)
	numMsgs := 100
	for i := 0; i < numMsgs; i++ {
		fs.StoreMsg(subj, nil, msg, 0)
	}

	fs.Stop()

	// Make sure if we try to restore with no prf (key) that it fails.
	_, err = newFileStoreWithCreated(fcfg, cfg, time.Now(), nil, nil)
	require_Error(t, err, errNoMainKey)
}

func TestFileStoreInitialFirstSeq(t *testing.T) {
	testFileStoreAllPermutations(t, func(t *testing.T, fcfg FileStoreConfig) {
		cfg := StreamConfig{Name: "zzz", Storage: FileStorage, FirstSeq: 1000}
		fs, err := newFileStoreWithCreated(fcfg, cfg, time.Now(), prf(&fcfg), nil)
		require_NoError(t, err)
		defer fs.Stop()

		seq, _, err := fs.StoreMsg("A", nil, []byte("OK"), 0)
		require_NoError(t, err)
		if seq != 1000 {
			t.Fatalf("Message should have been sequence 1000 but was %d", seq)
		}

		seq, _, err = fs.StoreMsg("B", nil, []byte("OK"), 0)
		require_NoError(t, err)
		if seq != 1001 {
			t.Fatalf("Message should have been sequence 1001 but was %d", seq)
		}

		var state StreamState
		fs.FastState(&state)
		switch {
		case state.Msgs != 2:
			t.Fatalf("Expected 2 messages, got %d", state.Msgs)
		case state.FirstSeq != 1000:
			t.Fatalf("Expected first seq 1000, got %d", state.FirstSeq)
		case state.LastSeq != 1001:
			t.Fatalf("Expected last seq 1001, got %d", state.LastSeq)
		}
	})
}

func TestFileStoreRecaluclateFirstForSubjBug(t *testing.T) {
	fs, err := newFileStore(FileStoreConfig{StoreDir: t.TempDir()}, StreamConfig{Name: "zzz", Subjects: []string{"*"}, Storage: FileStorage})
	require_NoError(t, err)
	defer fs.Stop()

	fs.StoreMsg("foo", nil, nil, 0) // 1
	fs.StoreMsg("bar", nil, nil, 0) // 2
	fs.StoreMsg("foo", nil, nil, 0) // 3

	// Now remove first 2..
	fs.RemoveMsg(1)
	fs.RemoveMsg(2)

	// Now grab first (and only) block.
	fs.mu.RLock()
	mb := fs.blks[0]
	fs.mu.RUnlock()

	// Since we lazy update the first, simulate that we have not updated it as of yet.
	ss := &SimpleState{Msgs: 1, First: 1, Last: 3, firstNeedsUpdate: true}

	mb.mu.Lock()
	defer mb.mu.Unlock()

	// Flush the cache.
	mb.clearCacheAndOffset()
	// Now call with start sequence of 1, the old one
	// This will panic without the fix.
	mb.recalculateForSubj("foo", ss)
	// Make sure it was update properly.
	require_True(t, *ss == SimpleState{Msgs: 1, First: 3, Last: 3, firstNeedsUpdate: false})
}

func TestFileStoreKeepWithDeletedMsgsBug(t *testing.T) {
	fs, err := newFileStore(FileStoreConfig{StoreDir: t.TempDir()}, StreamConfig{Name: "zzz", Subjects: []string{"*"}, Storage: FileStorage})
	require_NoError(t, err)
	defer fs.Stop()

	msg := bytes.Repeat([]byte("A"), 19)
	for i := 0; i < 5; i++ {
		fs.StoreMsg("A", nil, msg, 0)
		fs.StoreMsg("B", nil, msg, 0)
	}

	n, err := fs.PurgeEx("A", 0, 0)
	require_NoError(t, err)
	require_True(t, n == 5)

	// Purge with keep.
	n, err = fs.PurgeEx(_EMPTY_, 0, 2)
	require_NoError(t, err)
	require_True(t, n == 3)
}

func TestFileStoreRestartWithExpireAndLockingBug(t *testing.T) {
	sd := t.TempDir()
	scfg := StreamConfig{Name: "zzz", Subjects: []string{"*"}, Storage: FileStorage}
	fs, err := newFileStore(FileStoreConfig{StoreDir: sd}, scfg)
	require_NoError(t, err)
	defer fs.Stop()

	// 20 total
	msg := []byte("HELLO WORLD")
	for i := 0; i < 10; i++ {
		fs.StoreMsg("A", nil, msg, 0)
		fs.StoreMsg("B", nil, msg, 0)
	}
	fs.Stop()

	// Now change config underneath of so we will do expires at startup.
	scfg.MaxMsgs = 15
	scfg.MaxMsgsPer = 2
	newCfg := FileStreamInfo{Created: fs.cfg.Created, StreamConfig: scfg}

	// Replace
	fs.cfg = newCfg
	require_NoError(t, fs.writeStreamMeta())

	fs, err = newFileStore(FileStoreConfig{StoreDir: sd}, scfg)
	require_NoError(t, err)
	defer fs.Stop()
}

// Test that loads from lmb under lots of writes do not return errPartialCache.
func TestFileStoreErrPartialLoad(t *testing.T) {
	fs, err := newFileStore(FileStoreConfig{StoreDir: t.TempDir()}, StreamConfig{Name: "zzz", Subjects: []string{"*"}, Storage: FileStorage})
	require_NoError(t, err)
	defer fs.Stop()

	put := func(num int) {
		for i := 0; i < num; i++ {
			fs.StoreMsg("Z", nil, []byte("ZZZZZZZZZZZZZ"), 0)
		}
	}

	put(100)

	// Dump cache of lmb.
	clearCache := func() {
		fs.mu.RLock()
		lmb := fs.lmb
		fs.mu.RUnlock()
		lmb.mu.Lock()
		lmb.clearCache()
		lmb.mu.Unlock()
	}
	clearCache()

	qch := make(chan struct{})
	defer close(qch)

	for i := 0; i < 10; i++ {
		go func() {
			for {
				select {
				case <-qch:
					return
				default:
					put(5)
				}
			}
		}()
	}

	time.Sleep(100 * time.Millisecond)

	var smv StoreMsg
	for i := 0; i < 10_000; i++ {
		fs.mu.RLock()
		lmb := fs.lmb
		fs.mu.RUnlock()
		lmb.mu.Lock()
		first, last := fs.lmb.first.seq, fs.lmb.last.seq
		if i%100 == 0 {
			lmb.clearCache()
		}
		lmb.mu.Unlock()

		if spread := int(last - first); spread > 0 {
			seq := first + uint64(rand.Intn(spread))
			_, err = fs.LoadMsg(seq, &smv)
			require_NoError(t, err)
		}
	}
}

func TestFileStoreErrPartialLoadOnSyncClose(t *testing.T) {
	fs, err := newFileStore(
		FileStoreConfig{StoreDir: t.TempDir(), BlockSize: 500},
		StreamConfig{Name: "zzz", Subjects: []string{"*"}, Storage: FileStorage},
	)
	require_NoError(t, err)
	defer fs.Stop()

	// This yields an internal record length of 50 bytes. So 10 msgs per blk.
	msgLen := 19
	msg := bytes.Repeat([]byte("A"), msgLen)

	// Load up half the block.
	for _, subj := range []string{"A", "B", "C", "D", "E"} {
		fs.StoreMsg(subj, nil, msg, 0)
	}

	// Now simulate the sync timer closing the last block.
	fs.mu.RLock()
	lmb := fs.lmb
	fs.mu.RUnlock()
	require_True(t, lmb != nil)

	lmb.mu.Lock()
	lmb.expireCacheLocked()
	lmb.dirtyCloseWithRemove(false)
	lmb.mu.Unlock()

	fs.StoreMsg("Z", nil, msg, 0)
	_, err = fs.LoadMsg(1, nil)
	require_NoError(t, err)
}

func TestFileStoreSyncIntervals(t *testing.T) {
	fcfg := FileStoreConfig{StoreDir: t.TempDir(), SyncInterval: 250 * time.Millisecond}
	fs, err := newFileStore(fcfg, StreamConfig{Name: "zzz", Subjects: []string{"*"}, Storage: FileStorage})
	require_NoError(t, err)
	defer fs.Stop()

	checkSyncFlag := func(expected bool) {
		fs.mu.RLock()
		lmb := fs.lmb
		fs.mu.RUnlock()
		lmb.mu.RLock()
		syncNeeded := lmb.needSync
		lmb.mu.RUnlock()
		if syncNeeded != expected {
			t.Fatalf("Expected needSync to be %v", expected)
		}
	}

	checkSyncFlag(false)
	fs.StoreMsg("Z", nil, []byte("hello"), 0)
	checkSyncFlag(true)
	time.Sleep(400 * time.Millisecond)
	checkSyncFlag(false)
	fs.Stop()

	// Now check always
	fcfg.SyncInterval = 10 * time.Second
	fcfg.SyncAlways = true
	fs, err = newFileStore(fcfg, StreamConfig{Name: "zzz", Subjects: []string{"*"}, Storage: FileStorage})
	require_NoError(t, err)
	defer fs.Stop()

	checkSyncFlag(false)
	fs.StoreMsg("Z", nil, []byte("hello"), 0)
	checkSyncFlag(false)
}

// https://github.com/nats-io/nats-server/issues/4529
// Run this wuth --race and you will see the unlocked access that probably caused this.
func TestFileStoreRecalcFirstSequenceBug(t *testing.T) {
	fcfg := FileStoreConfig{StoreDir: t.TempDir()}
	fs, err := newFileStore(fcfg, StreamConfig{Name: "zzz", Subjects: []string{"*"}, MaxMsgsPer: 2, Storage: FileStorage})
	require_NoError(t, err)
	defer fs.Stop()

	msg := bytes.Repeat([]byte("A"), 22)

	for _, subj := range []string{"A", "A", "B", "B"} {
		fs.StoreMsg(subj, nil, msg, 0)
	}
	// Make sure the buffer is cleared.
	clearLMBCache := func() {
		fs.mu.RLock()
		mb := fs.lmb
		fs.mu.RUnlock()
		mb.mu.Lock()
		mb.clearCacheAndOffset()
		mb.mu.Unlock()
	}

	clearLMBCache()

	// Do first here.
	fs.StoreMsg("A", nil, msg, 0)

	var wg sync.WaitGroup
	start := make(chan bool)

	wg.Add(1)
	go func() {
		defer wg.Done()
		<-start
		for i := 0; i < 1_000; i++ {
			fs.LoadLastMsg("A", nil)
			clearLMBCache()
		}
	}()

	wg.Add(1)
	go func() {
		defer wg.Done()
		<-start
		for i := 0; i < 1_000; i++ {
			fs.StoreMsg("A", nil, msg, 0)
		}
	}()

	close(start)
	wg.Wait()
}

///////////////////////////////////////////////////////////////////////////
// New WAL based architecture tests
///////////////////////////////////////////////////////////////////////////

func TestFileStoreFullStateBasics(t *testing.T) {
	testFileStoreAllPermutations(t, func(t *testing.T, fcfg FileStoreConfig) {
		fcfg.BlockSize = 100
		cfg := StreamConfig{Name: "zzz", Subjects: []string{"*"}, Storage: FileStorage}
		created := time.Now()
		fs, err := newFileStoreWithCreated(fcfg, cfg, created, prf(&fcfg), nil)
		require_NoError(t, err)
		defer fs.Stop()

		// This yields an internal record length of 50 bytes. So 2 msgs per blk.
		subj, msgLen, recLen := "A", 19, uint64(50)
		msgA := bytes.Repeat([]byte("A"), msgLen)
		msgZ := bytes.Repeat([]byte("Z"), msgLen)

		// Send 2 msgs and stop, check for presence of our full state file.
		_, _, err = fs.StoreMsg(subj, nil, msgA, 0)
		require_NoError(t, err)
		_, _, err = fs.StoreMsg(subj, nil, msgZ, 0)
		require_NoError(t, err)
		require_Equal(t, fs.numMsgBlocks(), 1)

		// Make sure there is a full state file after we do a stop.
		require_NoError(t, fs.Stop())

		sfile := filepath.Join(fcfg.StoreDir, msgDir, streamStreamStateFile)
		if _, err := os.Stat(sfile); err != nil {
			t.Fatalf("Expected stream state file but got %v", err)
		}

		// Read it in and make sure len > 0.
		buf, err := os.ReadFile(sfile)
		require_NoError(t, err)
		require_True(t, len(buf) > 0)

		// Now make sure we recover properly.
		fs, err = newFileStoreWithCreated(fcfg, cfg, created, prf(&fcfg), nil)
		require_NoError(t, err)
		defer fs.Stop()

		// Make sure there are no old idx or fss files.
		matches, err := filepath.Glob(filepath.Join(fcfg.StoreDir, msgDir, "%d.fss"))
		require_NoError(t, err)
		require_Equal(t, len(matches), 0)
		matches, err = filepath.Glob(filepath.Join(fcfg.StoreDir, msgDir, "%d.idx"))
		require_NoError(t, err)
		require_Equal(t, len(matches), 0)

		state := fs.State()
		require_Equal(t, state.Msgs, 2)
		require_Equal(t, state.FirstSeq, 1)
		require_Equal(t, state.LastSeq, 2)

		// Now make sure we can read in values.
		var smv StoreMsg
		sm, err := fs.LoadMsg(1, &smv)
		require_NoError(t, err)
		require_True(t, bytes.Equal(sm.msg, msgA))

		sm, err = fs.LoadMsg(2, &smv)
		require_NoError(t, err)
		require_True(t, bytes.Equal(sm.msg, msgZ))

		// Now add in 1 more here to split the lmb.
		_, _, err = fs.StoreMsg(subj, nil, msgZ, 0)
		require_NoError(t, err)

		// Now stop the filestore and replace the old stream state and make sure we recover correctly.
		require_NoError(t, fs.Stop())

		// Regrab the stream state
		buf, err = os.ReadFile(sfile)
		require_NoError(t, err)

		fs, err = newFileStoreWithCreated(fcfg, cfg, created, prf(&fcfg), nil)
		require_NoError(t, err)
		defer fs.Stop()

		// Add in one more.
		_, _, err = fs.StoreMsg(subj, nil, msgZ, 0)
		require_NoError(t, err)
		require_NoError(t, fs.Stop())

		// Put old stream state back with only 3.
		err = os.WriteFile(sfile, buf, defaultFilePerms)
		require_NoError(t, err)

		fs, err = newFileStoreWithCreated(fcfg, cfg, created, prf(&fcfg), nil)
		require_NoError(t, err)
		defer fs.Stop()

		state = fs.State()
		require_Equal(t, state.Msgs, 4)
		require_Equal(t, state.Bytes, 4*recLen)
		require_Equal(t, state.FirstSeq, 1)
		require_Equal(t, state.LastSeq, 4)
		require_Equal(t, fs.numMsgBlocks(), 2)

		// Make sure we are tracking subjects correctly.
		fs.mu.RLock()
		info, _ := fs.psim.Find(stringToBytes(subj))
		psi := *info
		fs.mu.RUnlock()

		require_Equal(t, psi.total, 4)
		require_Equal(t, psi.fblk, 1)
		require_Equal(t, psi.lblk, 2)

		// Store 1 more
		_, _, err = fs.StoreMsg(subj, nil, msgA, 0)
		require_NoError(t, err)
		require_NoError(t, fs.Stop())
		// Put old stream state back with only 3.
		err = os.WriteFile(sfile, buf, defaultFilePerms)
		require_NoError(t, err)

		fs, err = newFileStoreWithCreated(fcfg, cfg, created, prf(&fcfg), nil)
		require_NoError(t, err)
		defer fs.Stop()

		state = fs.State()
		require_Equal(t, state.Msgs, 5)
		require_Equal(t, state.FirstSeq, 1)
		require_Equal(t, state.LastSeq, 5)
		require_Equal(t, fs.numMsgBlocks(), 3)
		// Make sure we are tracking subjects correctly.
		fs.mu.RLock()
		info, _ = fs.psim.Find(stringToBytes(subj))
		psi = *info
		fs.mu.RUnlock()
		require_Equal(t, psi.total, 5)
		require_Equal(t, psi.fblk, 1)
		require_Equal(t, psi.lblk, 3)
	})
}

func TestFileStoreFullStatePurge(t *testing.T) {
	testFileStoreFullStatePurge(t, false)
}

func TestFileStoreFullStatePurgeFullRecovery(t *testing.T) {
	testFileStoreFullStatePurge(t, true)
}

func testFileStoreFullStatePurge(t *testing.T, checkFullRecovery bool) {
	testFileStoreAllPermutations(t, func(t *testing.T, fcfg FileStoreConfig) {
		fcfg.BlockSize = 132 // Leave room for tombstones.
		cfg := StreamConfig{Name: "zzz", Subjects: []string{"*"}, Storage: FileStorage}
		created := time.Now()
		fs, err := newFileStoreWithCreated(fcfg, cfg, created, prf(&fcfg), nil)
		require_NoError(t, err)
		defer fs.Stop()

		// This yields an internal record length of 50 bytes. So 2 msgs per blk.
		subj, msg := "A", bytes.Repeat([]byte("A"), 19)

		// Should be 2 per block, so 5 blocks.
		for i := 0; i < 10; i++ {
			_, _, err = fs.StoreMsg(subj, nil, msg, 0)
			require_NoError(t, err)
		}
		n, err := fs.Purge()
		require_NoError(t, err)
		require_Equal(t, n, 10)
		state := fs.State()
		require_NoError(t, fs.Stop())
		if checkFullRecovery {
			require_NoError(t, os.Remove(filepath.Join(fcfg.StoreDir, msgDir, streamStreamStateFile)))
		}

		fs, err = newFileStoreWithCreated(fcfg, cfg, created, prf(&fcfg), nil)
		require_NoError(t, err)
		defer fs.Stop()

		if newState := fs.State(); !reflect.DeepEqual(state, newState) {
			t.Fatalf("Restore state after purge does not match:\n%+v\n%+v",
				state, newState)
		}

		if checkFullRecovery {
			fs.rebuildState(nil)
			if newState := fs.State(); !reflect.DeepEqual(state, newState) {
				t.Fatalf("Restore state after purge does not match:\n%+v\n%+v",
					state, newState)
			}
		}

		// Add in more 10 more total, some B some C.
		for i := 0; i < 5; i++ {
			_, _, err = fs.StoreMsg("B", nil, msg, 0)
			require_NoError(t, err)
			_, _, err = fs.StoreMsg("C", nil, msg, 0)
			require_NoError(t, err)
		}

		n, err = fs.PurgeEx("B", 0, 0)
		require_NoError(t, err)
		require_Equal(t, n, 5)

		state = fs.State()
		require_NoError(t, fs.Stop())
		if checkFullRecovery {
			require_NoError(t, os.Remove(filepath.Join(fcfg.StoreDir, msgDir, streamStreamStateFile)))
		}

		fs, err = newFileStoreWithCreated(fcfg, cfg, created, prf(&fcfg), nil)
		require_NoError(t, err)
		defer fs.Stop()

		if newState := fs.State(); !reflect.DeepEqual(state, newState) {
			t.Fatalf("Restore state after purge does not match:\n%+v\n%+v",
				state, newState)
		}

		if checkFullRecovery {
			fs.rebuildState(nil)
			if newState := fs.State(); !reflect.DeepEqual(state, newState) {
				t.Fatalf("Restore state after purge does not match:\n%+v\n%+v",
					state, newState)
			}
		}

		// Purge with keep.
		n, err = fs.PurgeEx(_EMPTY_, 0, 2)
		require_NoError(t, err)
		require_Equal(t, n, 3)

		state = fs.State()

		// Do some quick checks here, keep had a bug.
		require_Equal(t, state.Msgs, 2)
		require_Equal(t, state.FirstSeq, 18)
		require_Equal(t, state.LastSeq, 20)

		require_NoError(t, fs.Stop())
		if checkFullRecovery {
			require_NoError(t, os.Remove(filepath.Join(fcfg.StoreDir, msgDir, streamStreamStateFile)))
		}

		fs, err = newFileStoreWithCreated(fcfg, cfg, created, prf(&fcfg), nil)
		require_NoError(t, err)
		defer fs.Stop()

		if newState := fs.State(); !reflect.DeepEqual(state, newState) {
			t.Fatalf("Restore state after purge does not match:\n%+v\n%+v",
				state, newState)
		}

		if checkFullRecovery {
			fs.rebuildState(nil)
			if newState := fs.State(); !reflect.DeepEqual(state, newState) {
				t.Fatalf("Restore state after purge does not match:\n%+v\n%+v",
					state, newState)
			}
		}

		// Make sure we can survive a purge with no full stream state and have the correct first sequence.
		// This used to be provided by the idx file and is now tombstones and the full stream state snapshot.
		n, err = fs.Purge()
		require_NoError(t, err)
		require_Equal(t, n, 2)
		state = fs.State()
		require_NoError(t, fs.Stop())
		if checkFullRecovery {
			require_NoError(t, os.Remove(filepath.Join(fcfg.StoreDir, msgDir, streamStreamStateFile)))
		}

		fs, err = newFileStoreWithCreated(fcfg, cfg, created, prf(&fcfg), nil)
		require_NoError(t, err)
		defer fs.Stop()

		if newState := fs.State(); !reflect.DeepEqual(state, newState) {
			t.Fatalf("Restore state after purge does not match:\n%+v\n%+v",
				state, newState)
		}

		if checkFullRecovery {
			fs.rebuildState(nil)
			if newState := fs.State(); !reflect.DeepEqual(state, newState) {
				t.Fatalf("Restore state after purge does not match:\n%+v\n%+v",
					state, newState)
			}
		}
	})
}

func TestFileStoreFullStateTestUserRemoveWAL(t *testing.T) {
	testFileStoreAllPermutations(t, func(t *testing.T, fcfg FileStoreConfig) {
		fcfg.BlockSize = 132 // Leave room for tombstones.
		cfg := StreamConfig{Name: "zzz", Subjects: []string{"*"}, Storage: FileStorage}
		created := time.Now()
		fs, err := newFileStoreWithCreated(fcfg, cfg, created, prf(&fcfg), nil)
		require_NoError(t, err)
		defer fs.Stop()

		// This yields an internal record length of 50 bytes. So 2 msgs per blk.
		msgLen := 19
		msgA := bytes.Repeat([]byte("A"), msgLen)
		msgZ := bytes.Repeat([]byte("Z"), msgLen)

		// Store 2 msgs and delete first.
		fs.StoreMsg("A", nil, msgA, 0)
		fs.StoreMsg("Z", nil, msgZ, 0)
		fs.RemoveMsg(1)

		// Check we can load things properly since the block will have a tombstone now for seq 1.
		sm, err := fs.LoadMsg(2, nil)
		require_NoError(t, err)
		require_True(t, bytes.Equal(sm.msg, msgZ))

		require_Equal(t, fs.numMsgBlocks(), 1)
		state := fs.State()
		fs.Stop()

		// Grab the state from this stop.
		sfile := filepath.Join(fcfg.StoreDir, msgDir, streamStreamStateFile)
		buf, err := os.ReadFile(sfile)
		require_NoError(t, err)

		fs, err = newFileStoreWithCreated(fcfg, cfg, created, prf(&fcfg), nil)
		require_NoError(t, err)
		defer fs.Stop()

		// Check we can load things properly since the block will have a tombstone now for seq 1.
		_, err = fs.LoadMsg(2, nil)
		require_NoError(t, err)
		_, err = fs.LoadMsg(1, nil)
		require_Error(t, err, ErrStoreMsgNotFound)

		if newState := fs.State(); !reflect.DeepEqual(state, newState) {
			t.Fatalf("Restore state does not match:\n%+v\n%+v",
				state, newState)
		}
		require_True(t, !state.FirstTime.IsZero())

		// Store 2 more msgs and delete 2 & 4.
		fs.StoreMsg("A", nil, msgA, 0)
		fs.StoreMsg("Z", nil, msgZ, 0)
		fs.RemoveMsg(2)
		fs.RemoveMsg(4)

		state = fs.State()
		require_Equal(t, len(state.Deleted), state.NumDeleted)
		fs.Stop()

		fs, err = newFileStoreWithCreated(fcfg, cfg, created, prf(&fcfg), nil)
		require_NoError(t, err)
		defer fs.Stop()

		if newState := fs.State(); !reflect.DeepEqual(state, newState) {
			t.Fatalf("Restore state does not match:\n%+v\n%+v",
				state, newState)
		}
		require_True(t, !state.FirstTime.IsZero())

		// Now close again and put back old stream state.
		// This will test that we can remember user deletes by placing tombstones in the lmb/wal.
		fs.Stop()
		err = os.WriteFile(sfile, buf, defaultFilePerms)
		require_NoError(t, err)

		fs, err = newFileStoreWithCreated(fcfg, cfg, created, prf(&fcfg), nil)
		require_NoError(t, err)
		defer fs.Stop()

		newState := fs.State()
		// We will properly detect lost data for sequence #2 here.
		require_True(t, newState.Lost != nil)
		require_Equal(t, len(newState.Lost.Msgs), 1)
		require_Equal(t, newState.Lost.Msgs[0], 2)
		// Clear for deep equal compare below.
		newState.Lost = nil

		if !reflect.DeepEqual(state, newState) {
			t.Fatalf("Restore state does not match:\n%+v\n%+v",
				state, newState)
		}
		require_True(t, !state.FirstTime.IsZero())
	})
}

func TestFileStoreFullStateTestSysRemovals(t *testing.T) {
	testFileStoreAllPermutations(t, func(t *testing.T, fcfg FileStoreConfig) {
		fcfg.BlockSize = 100
		cfg := StreamConfig{
			Name:       "zzz",
			Subjects:   []string{"*"},
			MaxMsgs:    10,
			MaxMsgsPer: 1,
			Storage:    FileStorage,
		}
		created := time.Now()
		fs, err := newFileStoreWithCreated(fcfg, cfg, created, prf(&fcfg), nil)
		require_NoError(t, err)
		defer fs.Stop()

		// This yields an internal record length of 50 bytes. So 2 msgs per blk.
		msgLen := 19
		msg := bytes.Repeat([]byte("A"), msgLen)

		for _, subj := range []string{"A", "B", "A", "B"} {
			fs.StoreMsg(subj, nil, msg, 0)
		}

		state := fs.State()
		require_Equal(t, state.Msgs, 2)
		require_Equal(t, state.FirstSeq, 3)
		require_Equal(t, state.LastSeq, 4)
		fs.Stop()

		fs, err = newFileStoreWithCreated(fcfg, cfg, created, prf(&fcfg), nil)
		require_NoError(t, err)
		defer fs.Stop()

		if newState := fs.State(); !reflect.DeepEqual(state, newState) {
			t.Fatalf("Restore state after purge does not match:\n%+v\n%+v",
				state, newState)
		}

		for _, subj := range []string{"C", "D", "E", "F", "G", "H", "I", "J"} {
			fs.StoreMsg(subj, nil, msg, 0)
		}

		state = fs.State()
		require_Equal(t, state.Msgs, 10)
		require_Equal(t, state.FirstSeq, 3)
		require_Equal(t, state.LastSeq, 12)
		fs.Stop()

		fs, err = newFileStoreWithCreated(fcfg, cfg, created, prf(&fcfg), nil)
		require_NoError(t, err)
		defer fs.Stop()

		if newState := fs.State(); !reflect.DeepEqual(state, newState) {
			t.Fatalf("Restore state after purge does not match:\n%+v\n%+v",
				state, newState)
		}

		// Goes over limit
		fs.StoreMsg("ZZZ", nil, msg, 0)

		state = fs.State()
		require_Equal(t, state.Msgs, 10)
		require_Equal(t, state.FirstSeq, 4)
		require_Equal(t, state.LastSeq, 13)
		fs.Stop()

		fs, err = newFileStoreWithCreated(fcfg, cfg, created, prf(&fcfg), nil)
		require_NoError(t, err)
		defer fs.Stop()

		if newState := fs.State(); !reflect.DeepEqual(state, newState) {
			t.Fatalf("Restore state after purge does not match:\n%+v\n%+v",
				state, newState)
		}
	})
}

func TestFileStoreSelectBlockWithFirstSeqRemovals(t *testing.T) {
	testFileStoreAllPermutations(t, func(t *testing.T, fcfg FileStoreConfig) {
		fcfg.BlockSize = 100
		cfg := StreamConfig{
			Name:       "zzz",
			Subjects:   []string{"*"},
			MaxMsgsPer: 1,
			Storage:    FileStorage,
		}
		fs, err := newFileStoreWithCreated(fcfg, cfg, time.Now(), prf(&fcfg), nil)
		require_NoError(t, err)
		defer fs.Stop()

		// This yields an internal record length of 50 bytes. So 2 msgs per blk.
		msgLen := 19
		msg := bytes.Repeat([]byte("A"), msgLen)

		subjects := "0123456789ABCDEFGHIJKLMNOPQRSTUVWXYZabcdefghijklmnopqrstuvwxyz+@$^"
		// We need over 32 blocks to kick in binary search. So 32*2+1 (65) msgs to get 33 blocks.
		for i := 0; i < 32*2+1; i++ {
			subj := string(subjects[i])
			fs.StoreMsg(subj, nil, msg, 0)
		}
		require_Equal(t, fs.numMsgBlocks(), 33)

		// Now we want to delete the first msg of each block to move the first sequence.
		// Want to do this via system removes, not user initiated moves.
		for i := 0; i < len(subjects); i += 2 {
			subj := string(subjects[i])
			fs.StoreMsg(subj, nil, msg, 0)
		}

		var ss StreamState
		fs.FastState(&ss)

		// We want to make sure that select always returns an index and a non-nil mb.
		for seq := ss.FirstSeq; seq <= ss.LastSeq; seq++ {
			fs.mu.RLock()
			index, mb := fs.selectMsgBlockWithIndex(seq)
			fs.mu.RUnlock()
			require_True(t, index >= 0)
			require_True(t, mb != nil)
			require_Equal(t, (seq-1)/2, uint64(index))
		}
	})
}

func TestFileStoreMsgBlockHolesAndIndexing(t *testing.T) {
	fs, err := newFileStore(
		FileStoreConfig{StoreDir: t.TempDir()},
		StreamConfig{Name: "zzz", Subjects: []string{"*"}, Storage: FileStorage, MaxMsgsPer: 1},
	)
	require_NoError(t, err)
	defer fs.Stop()

	// Grab the message block by hand and manipulate at that level.
	mb := fs.getFirstBlock()
	writeMsg := func(subj string, seq uint64) {
		rl := fileStoreMsgSize(subj, nil, []byte(subj))
		require_NoError(t, mb.writeMsgRecord(rl, seq, subj, nil, []byte(subj), time.Now().UnixNano(), true))
		fs.rebuildState(nil)
	}
	readMsg := func(seq uint64, expectedSubj string) {
		// Clear cache so we load back in from disk and need to properly process any holes.
		ld, tombs, err := mb.rebuildState()
		require_NoError(t, err)
		require_Equal(t, ld, nil)
		require_Equal(t, len(tombs), 0)
		fs.rebuildState(nil)
		sm, _, err := mb.fetchMsg(seq, nil)
		require_NoError(t, err)
		require_Equal(t, sm.subj, expectedSubj)
		require_True(t, bytes.Equal(sm.buf[:len(expectedSubj)], []byte(expectedSubj)))
	}

	writeMsg("A", 2)
	require_Equal(t, mb.first.seq, 2)
	require_Equal(t, mb.last.seq, 2)

	writeMsg("B", 4)
	require_Equal(t, mb.first.seq, 2)
	require_Equal(t, mb.last.seq, 4)

	writeMsg("C", 12)

	readMsg(4, "B")
	require_True(t, mb.dmap.Exists(3))

	readMsg(12, "C")
	readMsg(2, "A")

	// Check that we get deleted for the right ones etc.
	checkDeleted := func(seq uint64) {
		_, _, err = mb.fetchMsg(seq, nil)
		require_Error(t, err, ErrStoreMsgNotFound, errDeletedMsg)
		mb.mu.RLock()
		shouldExist, exists := seq >= mb.first.seq, mb.dmap.Exists(seq)
		mb.mu.RUnlock()
		if shouldExist {
			require_True(t, exists)
		}
	}
	checkDeleted(1)
	checkDeleted(3)
	for seq := 5; seq < 12; seq++ {
		checkDeleted(uint64(seq))
	}
}

func TestFileStoreMsgBlockCompactionAndHoles(t *testing.T) {
	fs, err := newFileStore(
		FileStoreConfig{StoreDir: t.TempDir()},
		StreamConfig{Name: "zzz", Subjects: []string{"*"}, Storage: FileStorage, MaxMsgsPer: 1},
	)
	require_NoError(t, err)
	defer fs.Stop()

	msg := bytes.Repeat([]byte("Z"), 1024)
	for _, subj := range []string{"A", "B", "C", "D", "E", "F", "G", "H", "I", "J"} {
		fs.StoreMsg(subj, nil, msg, 0)
	}
	// Leave first one but delete the rest.
	for seq := uint64(2); seq < 10; seq++ {
		fs.RemoveMsg(seq)
	}
	require_Equal(t, fs.numMsgBlocks(), 1)
	mb := fs.getFirstBlock()
	require_NotNil(t, mb)

	_, ub, _ := fs.Utilization()

	// Do compaction, should remove all excess now.
	mb.mu.Lock()
	mb.compact()
	mb.mu.Unlock()

	ta, ua, _ := fs.Utilization()
	require_Equal(t, ub, ua)
	require_Equal(t, ta, ua)
}

func TestFileStoreRemoveLastNoDoubleTombstones(t *testing.T) {
	fs, err := newFileStore(
		FileStoreConfig{StoreDir: t.TempDir()},
		StreamConfig{Name: "zzz", Subjects: []string{"*"}, Storage: FileStorage, MaxMsgsPer: 1},
	)
	require_NoError(t, err)
	defer fs.Stop()

	fs.StoreMsg("A", nil, []byte("hello"), 0)
	fs.mu.Lock()
	fs.removeMsgViaLimits(1)
	fs.mu.Unlock()

	require_Equal(t, fs.numMsgBlocks(), 1)
	mb := fs.getFirstBlock()
	require_NotNil(t, mb)
	mb.loadMsgs()
	rbytes, _, err := fs.Utilization()
	require_NoError(t, err)
	require_Equal(t, rbytes, emptyRecordLen)
}

func TestFileStoreFullStateMultiBlockPastWAL(t *testing.T) {
	testFileStoreAllPermutations(t, func(t *testing.T, fcfg FileStoreConfig) {
		fcfg.BlockSize = 100
		cfg := StreamConfig{Name: "zzz", Subjects: []string{"*"}, Storage: FileStorage}
		created := time.Now()
		fs, err := newFileStoreWithCreated(fcfg, cfg, created, prf(&fcfg), nil)
		require_NoError(t, err)
		defer fs.Stop()

		// This yields an internal record length of 50 bytes. So 2 msgs per blk.
		msgLen := 19
		msgA := bytes.Repeat([]byte("A"), msgLen)
		msgZ := bytes.Repeat([]byte("Z"), msgLen)

		// Store 2 msgs
		fs.StoreMsg("A", nil, msgA, 0)
		fs.StoreMsg("B", nil, msgZ, 0)
		require_Equal(t, fs.numMsgBlocks(), 1)
		fs.Stop()

		// Grab the state from this stop.
		sfile := filepath.Join(fcfg.StoreDir, msgDir, streamStreamStateFile)
		buf, err := os.ReadFile(sfile)
		require_NoError(t, err)

		fs, err = newFileStoreWithCreated(fcfg, cfg, created, prf(&fcfg), nil)
		require_NoError(t, err)
		defer fs.Stop()

		// Store 6 more msgs.
		fs.StoreMsg("C", nil, msgA, 0)
		fs.StoreMsg("D", nil, msgZ, 0)
		fs.StoreMsg("E", nil, msgA, 0)
		fs.StoreMsg("F", nil, msgZ, 0)
		fs.StoreMsg("G", nil, msgA, 0)
		fs.StoreMsg("H", nil, msgZ, 0)
		require_Equal(t, fs.numMsgBlocks(), 4)
		state := fs.State()
		fs.Stop()

		// Put back old stream state.
		// This will test that we properly walk multiple blocks past where we snapshotted state.
		err = os.WriteFile(sfile, buf, defaultFilePerms)
		require_NoError(t, err)

		fs, err = newFileStoreWithCreated(fcfg, cfg, created, prf(&fcfg), nil)
		require_NoError(t, err)
		defer fs.Stop()

		if newState := fs.State(); !reflect.DeepEqual(state, newState) {
			t.Fatalf("Restore state does not match:\n%+v\n%+v",
				state, newState)
		}
		require_True(t, !state.FirstTime.IsZero())
	})
}

// This tests we can successfully recover without having to rebuild the whole stream from a mid block index.db marker
// when the updated block has a removed entry.
// Make sure this does not cause a recover of the full state.
func TestFileStoreFullStateMidBlockPastWAL(t *testing.T) {
	testFileStoreAllPermutations(t, func(t *testing.T, fcfg FileStoreConfig) {
		cfg := StreamConfig{Name: "zzz", Subjects: []string{"*"}, Storage: FileStorage, MaxMsgsPer: 1}
		created := time.Now()
		fs, err := newFileStoreWithCreated(fcfg, cfg, created, prf(&fcfg), nil)
		require_NoError(t, err)
		defer fs.Stop()

		// This yields an internal record length of 50 bytes. So 2 msgs per blk.
		msg := bytes.Repeat([]byte("Z"), 19)

		// Store 5 msgs
		fs.StoreMsg("A", nil, msg, 0)
		fs.StoreMsg("B", nil, msg, 0)
		fs.StoreMsg("C", nil, msg, 0)
		fs.StoreMsg("D", nil, msg, 0)
		fs.StoreMsg("E", nil, msg, 0)
		require_Equal(t, fs.numMsgBlocks(), 1)
		fs.Stop()

		// Grab the state from this stop.
		sfile := filepath.Join(fcfg.StoreDir, msgDir, streamStreamStateFile)
		buf, err := os.ReadFile(sfile)
		require_NoError(t, err)

		fs, err = newFileStoreWithCreated(fcfg, cfg, created, prf(&fcfg), nil)
		require_NoError(t, err)
		defer fs.Stop()

		// Store 5 more messages, then remove seq 2, "B".
		fs.StoreMsg("F", nil, msg, 0)
		fs.StoreMsg("G", nil, msg, 0)
		fs.StoreMsg("H", nil, msg, 0)
		fs.StoreMsg("I", nil, msg, 0)
		fs.StoreMsg("J", nil, msg, 0)
		fs.RemoveMsg(2)

		require_Equal(t, fs.numMsgBlocks(), 1)
		state := fs.State()
		fs.Stop()

		// Put back old stream state.
		// This will test that we properly walk multiple blocks past where we snapshotted state.
		err = os.WriteFile(sfile, buf, defaultFilePerms)
		require_NoError(t, err)

		fs, err = newFileStoreWithCreated(fcfg, cfg, created, prf(&fcfg), nil)
		require_NoError(t, err)
		defer fs.Stop()

		if newState := fs.State(); !reflect.DeepEqual(state, newState) {
			t.Fatalf("Restore state does not match:\n%+v\n%+v",
				state, newState)
		}
		// Check that index.db is still there. If we recover by raw data on a corrupt state we delete this.
		_, err = os.Stat(sfile)
		require_NoError(t, err)
	})
}

func TestFileStoreCompactingBlocksOnSync(t *testing.T) {
	testFileStoreAllPermutations(t, func(t *testing.T, fcfg FileStoreConfig) {
		fcfg.BlockSize = 1000 // 20 msgs per block.
		fcfg.SyncInterval = 100 * time.Millisecond
		cfg := StreamConfig{Name: "zzz", Subjects: []string{"*"}, Storage: FileStorage, MaxMsgsPer: 1}
		fs, err := newFileStoreWithCreated(fcfg, cfg, time.Now(), prf(&fcfg), nil)
		require_NoError(t, err)
		defer fs.Stop()

		// This yields an internal record length of 50 bytes. So 20 msgs per blk.
		msg := bytes.Repeat([]byte("Z"), 19)
		subjects := "ABCDEFGHIJKLMNOPQRST"
		for _, subj := range subjects {
			fs.StoreMsg(string(subj), nil, msg, 0)
		}
		require_Equal(t, fs.numMsgBlocks(), 1)
		total, reported, err := fs.Utilization()
		require_NoError(t, err)

		require_Equal(t, total, reported)

		// Now start removing, since we are small this should not kick in any inline logic.
		// Remove all interior messages, leave 1 and 20. So write B-S
		for i := 1; i < 19; i++ {
			fs.StoreMsg(string(subjects[i]), nil, msg, 0)
		}
		require_Equal(t, fs.numMsgBlocks(), 2)

		blkUtil := func() (uint64, uint64) {
			fs.mu.RLock()
			fmb := fs.blks[0]
			fs.mu.RUnlock()
			fmb.mu.RLock()
			defer fmb.mu.RUnlock()
			return fmb.rbytes, fmb.bytes
		}

		total, reported = blkUtil()
		require_Equal(t, reported, 100)
		// Raw bytes will be 1000, but due to compression could be less.
		if fcfg.Compression != NoCompression {
			require_True(t, total > reported)
		} else {
			require_Equal(t, total, 1000)
		}

		// Make sure the sync interval when kicked in compacts down to rbytes == 100.
		checkFor(t, time.Second, 100*time.Millisecond, func() error {
			if total, reported := blkUtil(); total <= reported {
				return nil
			}
			return fmt.Errorf("Not compacted yet, raw %v vs reported %v",
				friendlyBytes(total), friendlyBytes(reported))
		})
	})
}

// Make sure a call to Compact() updates PSIM correctly.
func TestFileStoreCompactAndPSIMWhenDeletingBlocks(t *testing.T) {
	fs, err := newFileStore(
		FileStoreConfig{StoreDir: t.TempDir(), BlockSize: 512},
		StreamConfig{Name: "zzz", Subjects: []string{"*"}, Storage: FileStorage})
	require_NoError(t, err)
	defer fs.Stop()

	subj, msg := "A", bytes.Repeat([]byte("ABC"), 33) // ~100bytes

	// Add in 10 As
	for i := 0; i < 10; i++ {
		fs.StoreMsg(subj, nil, msg, 0)
	}
	require_Equal(t, fs.numMsgBlocks(), 4)

	// Should leave 1.
	n, err := fs.Compact(10)
	require_NoError(t, err)
	require_Equal(t, n, 9)
	require_Equal(t, fs.numMsgBlocks(), 1)

	fs.mu.RLock()
	info, _ := fs.psim.Find(stringToBytes(subj))
	psi := *info
	fs.mu.RUnlock()

	require_Equal(t, psi.total, 1)
	require_Equal(t, psi.fblk, psi.lblk)
}

func TestFileStoreTrackSubjLenForPSIM(t *testing.T) {
	sd := t.TempDir()
	fs, err := newFileStore(
		FileStoreConfig{StoreDir: sd},
		StreamConfig{Name: "zzz", Subjects: []string{">"}, Storage: FileStorage})
	require_NoError(t, err)
	defer fs.Stop()

	// Place 1000 msgs with varying subjects.
	// Make sure we track the subject length properly.
	smap := make(map[string]int, 1000)
	buf := make([]byte, 10)
	for i := 0; i < 1000; i++ {
		var b strings.Builder
		// 1-6 tokens.
		numTokens := rand.Intn(6) + 1
		for i := 0; i < numTokens; i++ {
			tlen := rand.Intn(4) + 2
			tok := buf[:tlen]
			crand.Read(tok)
			b.WriteString(hex.EncodeToString(tok))
			if i != numTokens-1 {
				b.WriteString(".")
			}
		}
		subj := b.String()
		// Avoid dupes since will cause check to fail after we delete messages.
		if _, ok := smap[subj]; ok {
			continue
		}
		smap[subj] = len(subj)
		fs.StoreMsg(subj, nil, nil, 0)
	}

	check := func() {
		t.Helper()
		var total int
		for _, slen := range smap {
			total += slen
		}
		fs.mu.RLock()
		tsl := fs.tsl
		fs.mu.RUnlock()
		require_Equal(t, tsl, total)
	}

	check()

	// Delete ~half
	var smv StoreMsg
	for i := 0; i < 500; i++ {
		seq := uint64(rand.Intn(1000) + 1)
		sm, err := fs.LoadMsg(seq, &smv)
		if err != nil {
			continue
		}
		fs.RemoveMsg(seq)
		delete(smap, sm.subj)
	}

	check()

	// Make sure we can recover same after restart.
	fs.Stop()
	fs, err = newFileStore(
		FileStoreConfig{StoreDir: sd},
		StreamConfig{Name: "zzz", Subjects: []string{">"}, Storage: FileStorage})
	require_NoError(t, err)
	defer fs.Stop()

	check()

	// Drain the rest through purge.
	fs.Purge()
	smap = nil
	check()
}

// This was used to make sure our estimate was correct, but not needed normally.
func TestFileStoreLargeFullStatePSIM(t *testing.T) {
	sd := t.TempDir()
	fs, err := newFileStore(
		FileStoreConfig{StoreDir: sd},
		StreamConfig{Name: "zzz", Subjects: []string{">"}, Storage: FileStorage})
	require_NoError(t, err)
	defer fs.Stop()

	buf := make([]byte, 20)
	for i := 0; i < 100_000; i++ {
		var b strings.Builder
		// 1-6 tokens.
		numTokens := rand.Intn(6) + 1
		for i := 0; i < numTokens; i++ {
			tlen := rand.Intn(8) + 2
			tok := buf[:tlen]
			crand.Read(tok)
			b.WriteString(hex.EncodeToString(tok))
			if i != numTokens-1 {
				b.WriteString(".")
			}
		}
		subj := b.String()
		fs.StoreMsg(subj, nil, nil, 0)
	}
	fs.Stop()
}

func TestFileStoreLargeFullStateMetaCleanup(t *testing.T) {
	sd := t.TempDir()
	fs, err := newFileStore(
		FileStoreConfig{StoreDir: sd},
		StreamConfig{Name: "zzz", Subjects: []string{">"}, Storage: FileStorage})
	require_NoError(t, err)
	defer fs.Stop()

	subj, msg := "foo.bar.baz", bytes.Repeat([]byte("ABC"), 33) // ~100bytes
	for i := 0; i < 1000; i++ {
		fs.StoreMsg(subj, nil, nil, 0)
	}
	fs.Stop()

	mdir := filepath.Join(sd, msgDir)
	idxFile := filepath.Join(mdir, "1.idx")
	fssFile := filepath.Join(mdir, "1.fss")
	require_NoError(t, os.WriteFile(idxFile, msg, defaultFilePerms))
	require_NoError(t, os.WriteFile(fssFile, msg, defaultFilePerms))

	fs, err = newFileStore(
		FileStoreConfig{StoreDir: sd},
		StreamConfig{Name: "zzz", Subjects: []string{">"}, Storage: FileStorage})
	require_NoError(t, err)
	defer fs.Stop()

	checkFor(t, time.Second, 50*time.Millisecond, func() error {
		if _, err := os.Stat(idxFile); err == nil {
			return errors.New("idx file still exists")
		}
		if _, err := os.Stat(fssFile); err == nil {
			return errors.New("fss file still exists")
		}
		return nil
	})
}

func TestFileStoreIndexDBExistsAfterShutdown(t *testing.T) {
	sd := t.TempDir()
	fs, err := newFileStore(
		FileStoreConfig{StoreDir: sd},
		StreamConfig{Name: "zzz", Subjects: []string{">"}, Storage: FileStorage})
	require_NoError(t, err)
	defer fs.Stop()

	subj := "foo.bar.baz"
	for i := 0; i < 1000; i++ {
		fs.StoreMsg(subj, nil, nil, 0)
	}

	idxFile := filepath.Join(sd, msgDir, streamStreamStateFile)

	fs.mu.Lock()
	fs.dirty = 1
	if err := os.Remove(idxFile); err != nil && !errors.Is(err, os.ErrNotExist) {
		t.Fatal(err)
	}
	fs.mu.Unlock()

	fs.Stop()

	checkFor(t, time.Second, 50*time.Millisecond, func() error {
		if _, err := os.Stat(idxFile); err != nil {
			return fmt.Errorf("%q doesn't exist", idxFile)
		}
		return nil
	})
}

// https://github.com/nats-io/nats-server/issues/4842
func TestFileStoreSubjectCorruption(t *testing.T) {
	sd, blkSize := t.TempDir(), uint64(2*1024*1024)
	fs, err := newFileStore(
		FileStoreConfig{StoreDir: sd, BlockSize: blkSize},
		StreamConfig{Name: "zzz", Subjects: []string{"foo.*"}, Storage: FileStorage})
	require_NoError(t, err)
	defer fs.Stop()

	numSubjects := 100
	msgs := [][]byte{bytes.Repeat([]byte("ABC"), 333), bytes.Repeat([]byte("ABC"), 888), bytes.Repeat([]byte("ABC"), 555)}
	for i := 0; i < 10_000; i++ {
		subj := fmt.Sprintf("foo.%d", rand.Intn(numSubjects)+1)
		msg := msgs[rand.Intn(len(msgs))]
		fs.StoreMsg(subj, nil, msg, 0)
	}
	fs.Stop()

	require_NoError(t, os.Remove(filepath.Join(sd, msgDir, streamStreamStateFile)))

	fs, err = newFileStore(
		FileStoreConfig{StoreDir: sd, BlockSize: blkSize},
		StreamConfig{Name: "zzz", Subjects: []string{"foo.*"}, Storage: FileStorage})
	require_NoError(t, err)
	defer fs.Stop()

	for subj := range fs.SubjectsTotals(">") {
		var n int
		_, err := fmt.Sscanf(subj, "foo.%d", &n)
		require_NoError(t, err)
	}
}

// Since 2.10 we no longer have fss, and the approach for calculating NumPending would branch
// based on the old fss metadata being present. This meant that calculating NumPending in >= 2.10.x
// would load all blocks to complete. This test makes sure we do not do that anymore.
func TestFileStoreNumPendingLastBySubject(t *testing.T) {
	sd, blkSize := t.TempDir(), uint64(1024)
	fs, err := newFileStore(
		FileStoreConfig{StoreDir: sd, BlockSize: blkSize},
		StreamConfig{Name: "zzz", Subjects: []string{"foo.*.*"}, Storage: FileStorage})
	require_NoError(t, err)
	defer fs.Stop()

	numSubjects := 20
	msg := bytes.Repeat([]byte("ABC"), 25)
	for i := 1; i <= 1000; i++ {
		subj := fmt.Sprintf("foo.%d.%d", rand.Intn(numSubjects)+1, i)
		fs.StoreMsg(subj, nil, msg, 0)
	}
	// Each block has ~8 msgs.
	require_True(t, fs.numMsgBlocks() > 100)

	calcCacheLoads := func() (cloads uint64) {
		fs.mu.RLock()
		defer fs.mu.RUnlock()
		for _, mb := range fs.blks {
			mb.mu.RLock()
			cloads += mb.cloads
			mb.mu.RUnlock()
		}
		return cloads
	}

	total, _ := fs.NumPending(0, "foo.*.*", true)
	require_Equal(t, total, 1000)
	// Make sure no blocks were loaded to calculate this as a new consumer.
	require_Equal(t, calcCacheLoads(), 0)

	checkResult := func(sseq, np uint64, filter string) {
		t.Helper()
		var checkTotal uint64
		var smv StoreMsg
		for seq := sseq; seq <= 1000; seq++ {
			sm, err := fs.LoadMsg(seq, &smv)
			require_NoError(t, err)
			if subjectIsSubsetMatch(sm.subj, filter) {
				checkTotal++
			}
		}
		require_Equal(t, np, checkTotal)
	}

	// Make sure partials work properly.
	for _, filter := range []string{"foo.10.*", "*.22.*", "*.*.222", "foo.5.999", "*.2.*"} {
		sseq := uint64(rand.Intn(250) + 200) // Between 200-450
		total, _ = fs.NumPending(sseq, filter, true)
		checkResult(sseq, total, filter)
	}
}

// We had a bug that could cause internal memory corruption of the psim keys in memory
// which could have been written to disk via index.db.
func TestFileStoreCorruptPSIMOnDisk(t *testing.T) {
	sd := t.TempDir()
	fs, err := newFileStore(
		FileStoreConfig{StoreDir: sd},
		StreamConfig{Name: "zzz", Subjects: []string{"foo.*"}, Storage: FileStorage})
	require_NoError(t, err)
	defer fs.Stop()

	fs.StoreMsg("foo.bar", nil, []byte("ABC"), 0)
	fs.StoreMsg("foo.baz", nil, []byte("XYZ"), 0)

	// Force bad subject.
	fs.mu.Lock()
	psi, _ := fs.psim.Find(stringToBytes("foo.bar"))
	bad := []rune("foo.bar")
	bad[3] = utf8.RuneError
	fs.psim.Insert(stringToBytes(string(bad)), *psi)
	fs.psim.Delete(stringToBytes("foo.bar"))
	fs.dirty++
	fs.mu.Unlock()

	// Restart
	fs.Stop()
	fs, err = newFileStore(
		FileStoreConfig{StoreDir: sd},
		StreamConfig{Name: "zzz", Subjects: []string{"foo.*"}, Storage: FileStorage})
	require_NoError(t, err)
	defer fs.Stop()

	sm, err := fs.LoadLastMsg("foo.bar", nil)
	require_NoError(t, err)
	require_True(t, bytes.Equal(sm.msg, []byte("ABC")))

	sm, err = fs.LoadLastMsg("foo.baz", nil)
	require_NoError(t, err)
	require_True(t, bytes.Equal(sm.msg, []byte("XYZ")))
}

func TestFileStorePurgeExBufPool(t *testing.T) {
	sd := t.TempDir()
	fs, err := newFileStore(
		FileStoreConfig{StoreDir: sd, BlockSize: 1024},
		StreamConfig{Name: "zzz", Subjects: []string{"foo.*"}, Storage: FileStorage})
	require_NoError(t, err)
	defer fs.Stop()

	msg := bytes.Repeat([]byte("ABC"), 33) // ~100bytes
	for i := 0; i < 1000; i++ {
		fs.StoreMsg("foo.foo", nil, msg, 0)
		fs.StoreMsg("foo.bar", nil, msg, 0)
	}

	p, err := fs.PurgeEx("foo.bar", 1, 0)
	require_NoError(t, err)
	require_Equal(t, p, 1000)

	// Now make sure we do not have all of the msg blocks cache's loaded.
	var loaded int
	fs.mu.RLock()
	for _, mb := range fs.blks {
		mb.mu.RLock()
		if mb.cacheAlreadyLoaded() {
			loaded++
		}
		mb.mu.RUnlock()
	}
	fs.mu.RUnlock()
	require_Equal(t, loaded, 1)
}

func TestFileStoreFSSMeta(t *testing.T) {
	sd := t.TempDir()
	fs, err := newFileStore(
		FileStoreConfig{StoreDir: sd, BlockSize: 100, CacheExpire: 200 * time.Millisecond, SubjectStateExpire: time.Second},
		StreamConfig{Name: "zzz", Subjects: []string{"*"}, Storage: FileStorage})
	require_NoError(t, err)
	defer fs.Stop()

	// This yields an internal record length of 50 bytes. So 2 msgs per blk with subject len of 1, e.g. "A" or "Z".
	msg := bytes.Repeat([]byte("Z"), 19)

	// Should leave us with |A-Z| |Z-Z| |Z-Z| |Z-A|
	fs.StoreMsg("A", nil, msg, 0)
	for i := 0; i < 6; i++ {
		fs.StoreMsg("Z", nil, msg, 0)
	}
	fs.StoreMsg("A", nil, msg, 0)

	// Let cache's expire before PurgeEx which will load them back in.
	time.Sleep(250 * time.Millisecond)

	p, err := fs.PurgeEx("A", 1, 0)
	require_NoError(t, err)
	require_Equal(t, p, 2)

	// Make sure cache is not loaded.
	var stillHasCache bool
	fs.mu.RLock()
	for _, mb := range fs.blks {
		mb.mu.RLock()
		stillHasCache = stillHasCache || mb.cacheAlreadyLoaded()
		mb.mu.RUnlock()
	}
	fs.mu.RUnlock()

	require_False(t, stillHasCache)

	// Let fss expire via SubjectStateExpire.
	time.Sleep(1500 * time.Millisecond)

	var noFSS bool
	fs.mu.RLock()
	for _, mb := range fs.blks {
		mb.mu.RLock()
		noFSS = noFSS || mb.fssNotLoaded()
		mb.mu.RUnlock()
	}
	fs.mu.RUnlock()

	require_True(t, noFSS)
}

func TestFileStoreExpireCacheOnLinearWalk(t *testing.T) {
	sd := t.TempDir()
	expire := 250 * time.Millisecond
	fs, err := newFileStore(
		FileStoreConfig{StoreDir: sd, CacheExpire: expire},
		StreamConfig{Name: "zzz", Subjects: []string{"*"}, Storage: FileStorage})
	require_NoError(t, err)
	defer fs.Stop()

	// This yields an internal record length of 50 bytes.
	subj, msg := "Z", bytes.Repeat([]byte("Z"), 19)

	// Store 10 messages, so 5 blocks.
	for i := 0; i < 10; i++ {
		fs.StoreMsg(subj, nil, msg, 0)
	}
	// Let them all expire. This way we load as we walk and can test that we expire all blocks without
	// needing to worry about last write times blocking forced expiration.
	time.Sleep(expire)

	checkNoCache := func() {
		t.Helper()
		fs.mu.RLock()
		var stillHasCache bool
		for _, mb := range fs.blks {
			mb.mu.RLock()
			stillHasCache = stillHasCache || mb.cacheAlreadyLoaded()
			mb.mu.RUnlock()
		}
		fs.mu.RUnlock()
		require_False(t, stillHasCache)
	}

	// Walk forward.
	var smv StoreMsg
	for seq := uint64(1); seq <= 10; seq++ {
		_, err := fs.LoadMsg(seq, &smv)
		require_NoError(t, err)
	}
	checkNoCache()

	// No test walking backwards. We have this scenario when we search for starting points for sourced streams.
	// Noticed some memory bloat when we have to search many blocks looking for a source that may be closer to the
	// beginning of the stream (infrequently updated sourced stream).
	for seq := uint64(10); seq >= 1; seq-- {
		_, err := fs.LoadMsg(seq, &smv)
		require_NoError(t, err)
	}
	checkNoCache()

	// Now make sure still expires properly on linear scans with deleted msgs.
	// We want to make sure we track linear updates even if message deleted.
	_, err = fs.RemoveMsg(2)
	require_NoError(t, err)
	_, err = fs.RemoveMsg(9)
	require_NoError(t, err)

	// Walk forward.
	for seq := uint64(1); seq <= 10; seq++ {
		_, err := fs.LoadMsg(seq, &smv)
		if seq == 2 || seq == 9 {
			require_Error(t, err, errDeletedMsg)
		} else {
			require_NoError(t, err)
		}
	}
	checkNoCache()
}

func TestFileStoreSkipMsgs(t *testing.T) {
	fs, err := newFileStore(
		FileStoreConfig{StoreDir: t.TempDir(), BlockSize: 1024},
		StreamConfig{Name: "zzz", Subjects: []string{"*"}, Storage: FileStorage})
	require_NoError(t, err)
	defer fs.Stop()

	// Test on empty FS first.
	// Make sure wrong starting sequence fails.
	err = fs.SkipMsgs(10, 100)
	require_Error(t, err, ErrSequenceMismatch)

	err = fs.SkipMsgs(1, 100)
	require_NoError(t, err)

	state := fs.State()
	require_Equal(t, state.FirstSeq, 101)
	require_Equal(t, state.LastSeq, 100)
	require_Equal(t, fs.numMsgBlocks(), 1)

	// Now add alot.
	err = fs.SkipMsgs(101, 100_000)
	require_NoError(t, err)
	state = fs.State()
	require_Equal(t, state.FirstSeq, 100_101)
	require_Equal(t, state.LastSeq, 100_100)
	require_Equal(t, fs.numMsgBlocks(), 1)

	// Now add in a message, and then skip to check dmap.
	fs, err = newFileStore(
		FileStoreConfig{StoreDir: t.TempDir(), BlockSize: 1024},
		StreamConfig{Name: "zzz", Subjects: []string{"*"}, Storage: FileStorage})
	require_NoError(t, err)
	defer fs.Stop()

	fs.StoreMsg("foo", nil, nil, 0)
	err = fs.SkipMsgs(2, 10)
	require_NoError(t, err)
	state = fs.State()
	require_Equal(t, state.FirstSeq, 1)
	require_Equal(t, state.LastSeq, 11)
	require_Equal(t, state.Msgs, 1)
	require_Equal(t, state.NumDeleted, 10)
	require_Equal(t, len(state.Deleted), 10)

	// Check Fast State too.
	state.Deleted = nil
	fs.FastState(&state)
	require_Equal(t, state.FirstSeq, 1)
	require_Equal(t, state.LastSeq, 11)
	require_Equal(t, state.Msgs, 1)
	require_Equal(t, state.NumDeleted, 10)
}

func TestFileStoreOptimizeFirstLoadNextMsgWithSequenceZero(t *testing.T) {
	sd := t.TempDir()
	fs, err := newFileStore(
		FileStoreConfig{StoreDir: sd, BlockSize: 4096},
		StreamConfig{Name: "zzz", Subjects: []string{"foo.*"}, Storage: FileStorage})
	require_NoError(t, err)
	defer fs.Stop()

	msg := bytes.Repeat([]byte("ZZZ"), 33) // ~100bytes

	for i := 0; i < 5000; i++ {
		fs.StoreMsg("foo.A", nil, msg, 0)
	}
	// This will create alot of blocks, ~167.
	// Just used to check that we do not load these in when searching.
	// Now add in 10 for foo.bar at the end.
	for i := 0; i < 10; i++ {
		fs.StoreMsg("foo.B", nil, msg, 0)
	}
	// The bug would not be visible on running server per se since we would have had fss loaded
	// and that sticks around a bit longer, we would use that to skip over the early blocks. So stop
	// and restart the filestore.
	fs.Stop()
	fs, err = newFileStore(
		FileStoreConfig{StoreDir: sd, BlockSize: 4096},
		StreamConfig{Name: "zzz", Subjects: []string{"foo.*"}, Storage: FileStorage})
	require_NoError(t, err)
	defer fs.Stop()

	// Now fetch the next message for foo.B but set starting sequence to 0.
	_, nseq, err := fs.LoadNextMsg("foo.B", false, 0, nil)
	require_NoError(t, err)
	require_Equal(t, nseq, 5001)
	// Now check how many blks are loaded, should be only 1.
	require_Equal(t, fs.cacheLoads(), 1)
}

func TestFileStoreWriteFullStateHighSubjectCardinality(t *testing.T) {
	t.Skip()

	sd := t.TempDir()
	fs, err := newFileStore(
		FileStoreConfig{StoreDir: sd, BlockSize: 4096},
		StreamConfig{Name: "zzz", Subjects: []string{"foo.*"}, Storage: FileStorage})
	require_NoError(t, err)
	defer fs.Stop()

	msg := []byte{1, 2, 3}

	for i := 0; i < 1_000_000; i++ {
		subj := fmt.Sprintf("subj_%d", i)
		_, _, err := fs.StoreMsg(subj, nil, msg, 0)
		require_NoError(t, err)
	}

	start := time.Now()
	require_NoError(t, fs.writeFullState())
	t.Logf("Took %s to writeFullState", time.Since(start))
}

func TestFileStoreEraseMsgWithDbitSlots(t *testing.T) {
	fs, err := newFileStore(
		FileStoreConfig{StoreDir: t.TempDir()},
		StreamConfig{Name: "zzz", Subjects: []string{"foo"}, Storage: FileStorage})
	require_NoError(t, err)
	defer fs.Stop()

	fs.StoreMsg("foo", nil, []byte("abd"), 0)
	for i := 0; i < 10; i++ {
		fs.SkipMsg()
	}
	fs.StoreMsg("foo", nil, []byte("abd"), 0)
	// Now grab that first block and compact away the skips which will
	// introduce dbits into our idx.
	fs.mu.RLock()
	mb := fs.blks[0]
	fs.mu.RUnlock()
	// Compact.
	mb.mu.Lock()
	mb.compact()
	mb.mu.Unlock()

	removed, err := fs.EraseMsg(1)
	require_NoError(t, err)
	require_True(t, removed)
}

func TestFileStoreEraseMsgWithAllTrailingDbitSlots(t *testing.T) {
	fs, err := newFileStore(
		FileStoreConfig{StoreDir: t.TempDir()},
		StreamConfig{Name: "zzz", Subjects: []string{"foo"}, Storage: FileStorage})
	require_NoError(t, err)
	defer fs.Stop()

	fs.StoreMsg("foo", nil, []byte("abc"), 0)
	fs.StoreMsg("foo", nil, []byte("abcdefg"), 0)

	for i := 0; i < 10; i++ {
		fs.SkipMsg()
	}
	// Now grab that first block and compact away the skips which will
	// introduce dbits into our idx.
	fs.mu.RLock()
	mb := fs.blks[0]
	fs.mu.RUnlock()
	// Compact.
	mb.mu.Lock()
	mb.compact()
	mb.mu.Unlock()

	removed, err := fs.EraseMsg(2)
	require_NoError(t, err)
	require_True(t, removed)
}

func TestFileStoreMultiLastSeqs(t *testing.T) {
	fs, err := newFileStore(
		FileStoreConfig{StoreDir: t.TempDir(), BlockSize: 256}, // Make block size small to test multiblock selections with maxSeq
		StreamConfig{Name: "zzz", Subjects: []string{"foo.*"}, Storage: FileStorage})
	require_NoError(t, err)
	defer fs.Stop()

	msg := []byte("abc")
	for i := 0; i < 33; i++ {
		fs.StoreMsg("foo.foo", nil, msg, 0)
		fs.StoreMsg("foo.bar", nil, msg, 0)
		fs.StoreMsg("foo.baz", nil, msg, 0)
	}
	for i := 0; i < 33; i++ {
		fs.StoreMsg("bar.foo", nil, msg, 0)
		fs.StoreMsg("bar.bar", nil, msg, 0)
		fs.StoreMsg("bar.baz", nil, msg, 0)
	}

	checkResults := func(seqs, expected []uint64) {
		t.Helper()
		if len(seqs) != len(expected) {
			t.Fatalf("Expected %+v got %+v", expected, seqs)
		}
		for i := range seqs {
			if seqs[i] != expected[i] {
				t.Fatalf("Expected %+v got %+v", expected, seqs)
			}
		}
	}

	// UpTo sequence 3. Tests block split.
	seqs, err := fs.MultiLastSeqs([]string{"foo.*"}, 3, -1)
	require_NoError(t, err)
	checkResults(seqs, []uint64{1, 2, 3})
	// Up to last sequence of the stream.
	seqs, err = fs.MultiLastSeqs([]string{"foo.*"}, 0, -1)
	require_NoError(t, err)
	checkResults(seqs, []uint64{97, 98, 99})
	// Check for bar.* at the end.
	seqs, err = fs.MultiLastSeqs([]string{"bar.*"}, 0, -1)
	require_NoError(t, err)
	checkResults(seqs, []uint64{196, 197, 198})
	// This should find nothing.
	seqs, err = fs.MultiLastSeqs([]string{"bar.*"}, 99, -1)
	require_NoError(t, err)
	checkResults(seqs, nil)

	// Do multiple subjects explicitly.
	seqs, err = fs.MultiLastSeqs([]string{"foo.foo", "foo.bar", "foo.baz"}, 3, -1)
	require_NoError(t, err)
	checkResults(seqs, []uint64{1, 2, 3})
	seqs, err = fs.MultiLastSeqs([]string{"foo.foo", "foo.bar", "foo.baz"}, 0, -1)
	require_NoError(t, err)
	checkResults(seqs, []uint64{97, 98, 99})
	seqs, err = fs.MultiLastSeqs([]string{"bar.foo", "bar.bar", "bar.baz"}, 0, -1)
	require_NoError(t, err)
	checkResults(seqs, []uint64{196, 197, 198})
	seqs, err = fs.MultiLastSeqs([]string{"bar.foo", "bar.bar", "bar.baz"}, 99, -1)
	require_NoError(t, err)
	checkResults(seqs, nil)

	// Check single works
	seqs, err = fs.MultiLastSeqs([]string{"foo.foo"}, 3, -1)
	require_NoError(t, err)
	checkResults(seqs, []uint64{1})

	// Now test that we properly de-duplicate between filters.
	seqs, err = fs.MultiLastSeqs([]string{"foo.*", "foo.bar"}, 3, -1)
	require_NoError(t, err)
	checkResults(seqs, []uint64{1, 2, 3})
	seqs, err = fs.MultiLastSeqs([]string{"bar.>", "bar.bar", "bar.baz"}, 0, -1)
	require_NoError(t, err)
	checkResults(seqs, []uint64{196, 197, 198})

	// All
	seqs, err = fs.MultiLastSeqs([]string{">"}, 0, -1)
	require_NoError(t, err)
	checkResults(seqs, []uint64{97, 98, 99, 196, 197, 198})
	seqs, err = fs.MultiLastSeqs([]string{">"}, 99, -1)
	require_NoError(t, err)
	checkResults(seqs, []uint64{97, 98, 99})
}

func TestFileStoreMultiLastSeqsMaxAllowed(t *testing.T) {
	fs, err := newFileStore(
		FileStoreConfig{StoreDir: t.TempDir()},
		StreamConfig{Name: "zzz", Subjects: []string{"foo.*"}, Storage: FileStorage})
	require_NoError(t, err)
	defer fs.Stop()

	msg := []byte("abc")
	for i := 1; i <= 100; i++ {
		fs.StoreMsg(fmt.Sprintf("foo.%d", i), nil, msg, 0)
	}
	// Test that if we specify maxAllowed that we get the correct error.
	seqs, err := fs.MultiLastSeqs([]string{"foo.*"}, 0, 10)
	require_True(t, seqs == nil)
	require_Error(t, err, ErrTooManyResults)
}

// https://github.com/nats-io/nats-server/issues/5236
// Unclear how the sequences get off here, this is just forcing the situation reported.
func TestFileStoreMsgBlockFirstAndLastSeqCorrupt(t *testing.T) {
	fs, err := newFileStore(
		FileStoreConfig{StoreDir: t.TempDir()},
		StreamConfig{Name: "zzz", Subjects: []string{"foo.*"}, Storage: FileStorage})
	require_NoError(t, err)
	defer fs.Stop()

	msg := []byte("abc")
	for i := 1; i <= 10; i++ {
		fs.StoreMsg(fmt.Sprintf("foo.%d", i), nil, msg, 0)
	}
	fs.Purge()

	fs.mu.RLock()
	mb := fs.blks[0]
	fs.mu.RUnlock()

	mb.mu.Lock()
	mb.tryForceExpireCacheLocked()
	atomic.StoreUint64(&mb.last.seq, 9)
	mb.mu.Unlock()

	// We should rebuild here and return no error.
	require_NoError(t, mb.loadMsgs())
	mb.mu.RLock()
	fseq, lseq := atomic.LoadUint64(&mb.first.seq), atomic.LoadUint64(&mb.last.seq)
	mb.mu.RUnlock()
	require_Equal(t, fseq, 11)
	require_Equal(t, lseq, 10)
}

func TestFileStoreWriteFullStateAfterPurgeEx(t *testing.T) {
	fs, err := newFileStore(
		FileStoreConfig{StoreDir: t.TempDir()},
		StreamConfig{Name: "zzz", Subjects: []string{"foo.*"}, Storage: FileStorage})
	require_NoError(t, err)
	defer fs.Stop()

	msg := []byte("abc")
	for i := 1; i <= 10; i++ {
		fs.StoreMsg(fmt.Sprintf("foo.%d", i), nil, msg, 0)
	}
	fs.RemoveMsg(8)
	fs.RemoveMsg(9)
	fs.RemoveMsg(10)

	n, err := fs.PurgeEx(">", 8, 0)
	require_NoError(t, err)
	require_Equal(t, n, 7)

	var ss StreamState
	fs.FastState(&ss)
	require_Equal(t, ss.FirstSeq, 11)
	require_Equal(t, ss.LastSeq, 10)

	// Make sure this does not reset our state due to skew with msg blocks.
	fs.writeFullState()
	fs.FastState(&ss)
	require_Equal(t, ss.FirstSeq, 11)
	require_Equal(t, ss.LastSeq, 10)
}

func TestFileStoreFSSExpire(t *testing.T) {
	fs, err := newFileStore(
		FileStoreConfig{StoreDir: t.TempDir(), BlockSize: 8192, CacheExpire: 1 * time.Second, SubjectStateExpire: time.Second},
		StreamConfig{Name: "zzz", Subjects: []string{"foo.*"}, MaxMsgsPer: 1, Storage: FileStorage})
	require_NoError(t, err)
	defer fs.Stop()

	msg := []byte("abc")
	for i := 1; i <= 1000; i++ {
		fs.StoreMsg(fmt.Sprintf("foo.%d", i), nil, msg, 0)
	}
	// Flush fss by hand, cache should be flushed as well.
	fs.mu.RLock()
	for _, mb := range fs.blks {
		mb.mu.Lock()
		mb.fss = nil
		mb.mu.Unlock()
	}
	fs.mu.RUnlock()

	fs.StoreMsg("foo.11", nil, msg, 0)
	time.Sleep(900 * time.Millisecond)
	// This should keep fss alive in the first block..
	// As well as cache itself due to remove activity.
	fs.StoreMsg("foo.22", nil, msg, 0)
	time.Sleep(300 * time.Millisecond)
	// Check that fss and the cache are still loaded.
	fs.mu.RLock()
	mb := fs.blks[0]
	fs.mu.RUnlock()
	mb.mu.RLock()
	cache, fss := mb.cache, mb.fss
	mb.mu.RUnlock()
	require_True(t, fss != nil)
	require_True(t, cache != nil)
}

func TestFileStoreFSSExpireNumPending(t *testing.T) {
	fs, err := newFileStore(
		FileStoreConfig{StoreDir: t.TempDir(), BlockSize: 8192, CacheExpire: 1 * time.Second, SubjectStateExpire: 2 * time.Second},
		StreamConfig{Name: "zzz", Subjects: []string{"foo.*.*"}, MaxMsgsPer: 1, Storage: FileStorage})
	require_NoError(t, err)
	defer fs.Stop()

	msg := []byte("abc")
	for i := 1; i <= 100_000; i++ {
		fs.StoreMsg(fmt.Sprintf("foo.A.%d", i), nil, msg, 0)
		fs.StoreMsg(fmt.Sprintf("foo.B.%d", i), nil, msg, 0)
	}
	// Flush fss by hand, cache should be flushed as well.
	fs.mu.RLock()
	for _, mb := range fs.blks {
		mb.mu.Lock()
		mb.fss = nil
		mb.mu.Unlock()
	}
	fs.mu.RUnlock()

	nb := fs.numMsgBlocks()
	// Now execute NumPending() such that we load lots of blocks and make sure fss do not expire.
	start := time.Now()
	n, _ := fs.NumPending(100_000, "foo.A.*", false)
	elapsed := time.Since(start)

	require_Equal(t, n, 50_000)
	// Make sure we did not force expire the fss. We would have loaded first half of blocks.
	var noFss bool
	last := nb/2 - 1
	fs.mu.RLock()
	for i, mb := range fs.blks {
		mb.mu.RLock()
		noFss = mb.fss == nil
		mb.mu.RUnlock()
		if noFss || i == last {
			break
		}
	}
	fs.mu.RUnlock()
	require_False(t, noFss)

	// Run again, make sure faster. This is consequence of fss being loaded now.
	start = time.Now()
	fs.NumPending(100_000, "foo.A.*", false)
	require_True(t, elapsed > 2*time.Since(start))

	// Now do with start past the mid-point.
	start = time.Now()
	fs.NumPending(150_000, "foo.B.*", false)
	elapsed = time.Since(start)
	time.Sleep(time.Second)
	start = time.Now()
	fs.NumPending(150_000, "foo.B.*", false)
	require_True(t, elapsed > time.Since(start))

	// Sleep enough so that all mb.fss should expire, which is 2s above.
	time.Sleep(4 * time.Second)
	fs.mu.RLock()
	for i, mb := range fs.blks {
		mb.mu.RLock()
		fss := mb.fss
		mb.mu.RUnlock()
		if fss != nil {
			fs.mu.RUnlock()
			t.Fatalf("Detected loaded fss for mb %d (size %d)", i, fss.Size())
		}
	}
	fs.mu.RUnlock()
}

// We want to ensure that recovery of deleted messages survives no index.db and compactions.
func TestFileStoreRecoverWithRemovesAndNoIndexDB(t *testing.T) {
	sd := t.TempDir()
	fs, err := newFileStore(
		FileStoreConfig{StoreDir: sd, BlockSize: 250},
		StreamConfig{Name: "zzz", Subjects: []string{"foo.*"}, Storage: FileStorage})
	require_NoError(t, err)
	defer fs.Stop()

	msg := []byte("abc")
	for i := 1; i <= 10; i++ {
		fs.StoreMsg(fmt.Sprintf("foo.%d", i), nil, msg, 0)
	}
	fs.RemoveMsg(1)
	fs.RemoveMsg(2)
	fs.RemoveMsg(8)

	var ss StreamState
	fs.FastState(&ss)
	require_Equal(t, ss.FirstSeq, 3)
	require_Equal(t, ss.LastSeq, 10)
	require_Equal(t, ss.Msgs, 7)

	// Compact last block.
	fs.mu.RLock()
	lmb := fs.lmb
	fs.mu.RUnlock()
	lmb.mu.Lock()
	lmb.compact()
	lmb.mu.Unlock()
	// Stop but remove index.db
	sfile := filepath.Join(sd, msgDir, streamStreamStateFile)
	fs.Stop()
	os.Remove(sfile)

	fs, err = newFileStore(
		FileStoreConfig{StoreDir: sd},
		StreamConfig{Name: "zzz", Subjects: []string{"foo.*"}, Storage: FileStorage})
	require_NoError(t, err)
	defer fs.Stop()

	fs.FastState(&ss)
	require_Equal(t, ss.FirstSeq, 3)
	require_Equal(t, ss.LastSeq, 10)
	require_Equal(t, ss.Msgs, 7)
}

func TestFileStoreReloadAndLoseLastSequence(t *testing.T) {
	sd := t.TempDir()
	fs, err := newFileStore(
		FileStoreConfig{StoreDir: sd},
		StreamConfig{Name: "zzz", Subjects: []string{"foo.*"}, Storage: FileStorage})
	require_NoError(t, err)
	defer fs.Stop()

	for i := 0; i < 22; i++ {
		fs.SkipMsg()
	}

	// Restart 5 times.
	for i := 0; i < 5; i++ {
		fs.Stop()
		fs, err = newFileStore(
			FileStoreConfig{StoreDir: sd},
			StreamConfig{Name: "zzz", Subjects: []string{"foo.*"}, Storage: FileStorage})
		require_NoError(t, err)
		defer fs.Stop()
		var ss StreamState
		fs.FastState(&ss)
		require_Equal(t, ss.FirstSeq, 23)
		require_Equal(t, ss.LastSeq, 22)
	}
}

func TestFileStoreReloadAndLoseLastSequenceWithSkipMsgs(t *testing.T) {
	sd := t.TempDir()
	fs, err := newFileStore(
		FileStoreConfig{StoreDir: sd},
		StreamConfig{Name: "zzz", Subjects: []string{"foo.*"}, Storage: FileStorage})
	require_NoError(t, err)
	defer fs.Stop()

	// Make sure same works with SkipMsgs which can kick in from delete blocks to replicas.
	require_NoError(t, fs.SkipMsgs(0, 22))

	// Restart 5 times.
	for i := 0; i < 5; i++ {
		fs.Stop()
		fs, err = newFileStore(
			FileStoreConfig{StoreDir: sd},
			StreamConfig{Name: "zzz", Subjects: []string{"foo.*"}, Storage: FileStorage})
		require_NoError(t, err)
		defer fs.Stop()
		var ss StreamState
		fs.FastState(&ss)
		require_Equal(t, ss.FirstSeq, 23)
		require_Equal(t, ss.LastSeq, 22)
	}
}

func TestFileStoreLoadLastWildcard(t *testing.T) {
	sd := t.TempDir()
	fs, err := newFileStore(
		FileStoreConfig{StoreDir: sd, BlockSize: 512},
		StreamConfig{Name: "zzz", Subjects: []string{"foo.*.*"}, Storage: FileStorage})
	require_NoError(t, err)
	defer fs.Stop()

	msg := []byte("hello")
	fs.StoreMsg("foo.22.baz", nil, msg, 0)
	fs.StoreMsg("foo.22.bar", nil, msg, 0)
	for i := 0; i < 1000; i++ {
		fs.StoreMsg("foo.11.foo", nil, msg, 0)
	}

	// Make sure we remove fss since that would mask the problem that we walk
	// all the blocks.
	fs.mu.RLock()
	for _, mb := range fs.blks {
		mb.mu.Lock()
		mb.fss = nil
		mb.mu.Unlock()
	}
	fs.mu.RUnlock()

	// Attempt to load the last msg using a wildcarded subject.
	sm, err := fs.LoadLastMsg("foo.22.*", nil)
	require_NoError(t, err)
	require_Equal(t, sm.seq, 2)

	// Make sure that we took advantage of psim meta data and only load one block.
	var cloads uint64
	fs.mu.RLock()
	for _, mb := range fs.blks {
		mb.mu.RLock()
		cloads += mb.cloads
		mb.mu.RUnlock()
	}
	fs.mu.RUnlock()
	require_Equal(t, cloads, 1)
}

func TestFileStoreLoadLastWildcardWithPresenceMultipleBlocks(t *testing.T) {
	sd := t.TempDir()
	fs, err := newFileStore(
		FileStoreConfig{StoreDir: sd, BlockSize: 64},
		StreamConfig{Name: "zzz", Subjects: []string{"foo.*.*"}, Storage: FileStorage})
	require_NoError(t, err)
	defer fs.Stop()

	// Make sure we have "foo.222.bar" in multiple blocks to show bug.
	fs.StoreMsg("foo.22.bar", nil, []byte("hello"), 0)
	fs.StoreMsg("foo.22.baz", nil, []byte("ok"), 0)
	fs.StoreMsg("foo.22.baz", nil, []byte("ok"), 0)
	fs.StoreMsg("foo.22.bar", nil, []byte("hello22"), 0)
	require_True(t, fs.numMsgBlocks() > 1)
	sm, err := fs.LoadLastMsg("foo.*.bar", nil)
	require_NoError(t, err)
	require_Equal(t, "hello22", string(sm.msg))
}

// We want to make sure that we update psim correctly on a miss.
func TestFileStoreFilteredPendingPSIMFirstBlockUpdate(t *testing.T) {
	sd := t.TempDir()
	fs, err := newFileStore(
		FileStoreConfig{StoreDir: sd, BlockSize: 512},
		StreamConfig{Name: "zzz", Subjects: []string{"foo.*"}, Storage: FileStorage})
	require_NoError(t, err)
	defer fs.Stop()

	// When PSIM detects msgs == 1 will catch up, so msgs needs to be > 1.
	// Then create a huge block gap.
	msg := []byte("hello")
	fs.StoreMsg("foo.baz", nil, msg, 0)
	for i := 0; i < 1000; i++ {
		fs.StoreMsg("foo.foo", nil, msg, 0)
	}
	// Bookend with 2 more foo.baz
	fs.StoreMsg("foo.baz", nil, msg, 0)
	fs.StoreMsg("foo.baz", nil, msg, 0)
	// Now remove first one.
	removed, err := fs.RemoveMsg(1)
	require_NoError(t, err)
	require_True(t, removed)
	// 84 blocks.
	require_Equal(t, fs.numMsgBlocks(), 84)
	fs.mu.RLock()
	psi, ok := fs.psim.Find([]byte("foo.baz"))
	fs.mu.RUnlock()
	require_True(t, ok)
	require_Equal(t, psi.total, 2)
	require_Equal(t, psi.fblk, 1)
	require_Equal(t, psi.lblk, 84)

	// No make sure that a call to numFilterPending which will initially walk all blocks if starting from seq 1 updates psi.
	var ss SimpleState
	fs.mu.RLock()
	fs.numFilteredPending("foo.baz", &ss)
	fs.mu.RUnlock()
	require_Equal(t, ss.Msgs, 2)
	require_Equal(t, ss.First, 1002)
	require_Equal(t, ss.Last, 1003)

	// Check psi was updated. This is done in separate go routine to acquire
	// the write lock now.
	checkFor(t, time.Second, 100*time.Millisecond, func() error {
		fs.mu.RLock()
		psi, ok = fs.psim.Find([]byte("foo.baz"))
		total, fblk, lblk := psi.total, psi.fblk, psi.lblk
		fs.mu.RUnlock()
		require_True(t, ok)
		require_Equal(t, total, 2)
		require_Equal(t, lblk, 84)
		if fblk != 84 {
			return fmt.Errorf("fblk should be 84, still %d", fblk)
		}
		return nil
	})
}

func TestFileStoreWildcardFilteredPendingPSIMFirstBlockUpdate(t *testing.T) {
	sd := t.TempDir()
	fs, err := newFileStore(
		FileStoreConfig{StoreDir: sd, BlockSize: 512},
		StreamConfig{Name: "zzz", Subjects: []string{"foo.*.*"}, Storage: FileStorage})
	require_NoError(t, err)
	defer fs.Stop()

	// When PSIM detects msgs == 1 will catch up, so msgs needs to be > 1.
	// Then create a huge block gap.
	msg := []byte("hello")
	fs.StoreMsg("foo.22.baz", nil, msg, 0)
	fs.StoreMsg("foo.22.bar", nil, msg, 0)
	for i := 0; i < 1000; i++ {
		fs.StoreMsg("foo.1.foo", nil, msg, 0)
	}
	// Bookend with 3 more, two foo.baz and two foo.bar.
	fs.StoreMsg("foo.22.baz", nil, msg, 0)
	fs.StoreMsg("foo.22.baz", nil, msg, 0)
	fs.StoreMsg("foo.22.bar", nil, msg, 0)
	fs.StoreMsg("foo.22.bar", nil, msg, 0)

	// Now remove first one for foo.bar and foo.baz.
	removed, err := fs.RemoveMsg(1)
	require_NoError(t, err)
	require_True(t, removed)
	removed, err = fs.RemoveMsg(2)
	require_NoError(t, err)
	require_True(t, removed)

	// 92 blocks.
	require_Equal(t, fs.numMsgBlocks(), 92)
	fs.mu.RLock()
	psi, ok := fs.psim.Find([]byte("foo.22.baz"))
	total, fblk, lblk := psi.total, psi.fblk, psi.lblk
	fs.mu.RUnlock()
	require_True(t, ok)
	require_Equal(t, total, 2)
	require_Equal(t, fblk, 1)
	require_Equal(t, lblk, 92)

	fs.mu.RLock()
	psi, ok = fs.psim.Find([]byte("foo.22.bar"))
	total, fblk, lblk = psi.total, psi.fblk, psi.lblk
	fs.mu.RUnlock()
	require_True(t, ok)
	require_Equal(t, total, 2)
	require_Equal(t, fblk, 1)
	require_Equal(t, lblk, 92)

	// No make sure that a call to numFilterPending which will initially walk all blocks if starting from seq 1 updates psi.
	var ss SimpleState
	fs.mu.RLock()
	fs.numFilteredPending("foo.22.*", &ss)
	fs.mu.RUnlock()
	require_Equal(t, ss.Msgs, 4)
	require_Equal(t, ss.First, 1003)
	require_Equal(t, ss.Last, 1006)

	// Check both psi were updated.
	checkFor(t, time.Second, 100*time.Millisecond, func() error {
		fs.mu.RLock()
		psi, ok = fs.psim.Find([]byte("foo.22.baz"))
		total, fblk, lblk = psi.total, psi.fblk, psi.lblk
		fs.mu.RUnlock()
		require_True(t, ok)
		require_Equal(t, total, 2)
		require_Equal(t, lblk, 92)
		if fblk != 92 {
			return fmt.Errorf("fblk should be 92, still %d", fblk)
		}
		return nil
	})

	checkFor(t, time.Second, 100*time.Millisecond, func() error {
		fs.mu.RLock()
		psi, ok = fs.psim.Find([]byte("foo.22.bar"))
		total, fblk, lblk = psi.total, psi.fblk, psi.lblk
		fs.mu.RUnlock()
		require_True(t, ok)
		require_Equal(t, total, 2)
		require_Equal(t, fblk, 92)
		if fblk != 92 {
			return fmt.Errorf("fblk should be 92, still %d", fblk)
		}
		return nil
	})
}

// Make sure if we only miss by one for fblk that we still update it.
func TestFileStoreFilteredPendingPSIMFirstBlockUpdateNextBlock(t *testing.T) {
	sd := t.TempDir()
	fs, err := newFileStore(
		FileStoreConfig{StoreDir: sd, BlockSize: 128},
		StreamConfig{Name: "zzz", Subjects: []string{"foo.*.*"}, Storage: FileStorage})
	require_NoError(t, err)
	defer fs.Stop()

	msg := []byte("hello")
	// Create 4 blocks, each block holds 2 msgs
	for i := 0; i < 4; i++ {
		fs.StoreMsg("foo.22.bar", nil, msg, 0)
		fs.StoreMsg("foo.22.baz", nil, msg, 0)
	}
	require_Equal(t, fs.numMsgBlocks(), 4)

	fetch := func(subj string) *psi {
		t.Helper()
		fs.mu.RLock()
		var info psi
		psi, ok := fs.psim.Find([]byte(subj))
		if ok && psi != nil {
			info = *psi
		}
		fs.mu.RUnlock()
		require_True(t, ok)
		return &info
	}

	psi := fetch("foo.22.bar")
	require_Equal(t, psi.total, 4)
	require_Equal(t, psi.fblk, 1)
	require_Equal(t, psi.lblk, 4)

	// Now remove first instance of "foo.22.bar"
	removed, err := fs.RemoveMsg(1)
	require_NoError(t, err)
	require_True(t, removed)

	// Call into numFilterePending(), we want to make sure it updates fblk.
	var ss SimpleState
	fs.mu.Lock()
	fs.numFilteredPending("foo.22.bar", &ss)
	fs.mu.Unlock()
	require_Equal(t, ss.Msgs, 3)
	require_Equal(t, ss.First, 3)
	require_Equal(t, ss.Last, 7)

	// Now make sure that we properly updated the psim entry.
	checkFor(t, time.Second, 100*time.Millisecond, func() error {
		psi = fetch("foo.22.bar")
		require_Equal(t, psi.total, 3)
		require_Equal(t, psi.lblk, 4)
		if psi.fblk != 2 {
			return fmt.Errorf("fblk should be 2, still %d", psi.fblk)
		}
		return nil
	})

	// Now make sure wildcard calls into also update blks.
	// First remove first "foo.22.baz" which will remove first block.
	removed, err = fs.RemoveMsg(2)
	require_NoError(t, err)
	require_True(t, removed)
	// Make sure 3 blks left.
	require_Equal(t, fs.numMsgBlocks(), 3)

	psi = fetch("foo.22.baz")
	require_Equal(t, psi.total, 3)
	require_Equal(t, psi.fblk, 1)
	require_Equal(t, psi.lblk, 4)

	// Now call wildcard version of numFilteredPending to make sure it clears.
	fs.mu.Lock()
	fs.numFilteredPending("foo.*.baz", &ss)
	fs.mu.Unlock()
	require_Equal(t, ss.Msgs, 3)
	require_Equal(t, ss.First, 4)
	require_Equal(t, ss.Last, 8)

	checkFor(t, time.Second, 100*time.Millisecond, func() error {
		psi = fetch("foo.22.baz")
		require_Equal(t, psi.total, 3)
		require_Equal(t, psi.lblk, 4)
		if psi.fblk != 2 {
			return fmt.Errorf("fblk should be 2, still %d", psi.fblk)
		}
		return nil
	})
}

func TestFileStoreLargeSparseMsgsDoNotLoadAfterLast(t *testing.T) {
	sd := t.TempDir()
	fs, err := newFileStore(
		FileStoreConfig{StoreDir: sd, BlockSize: 128},
		StreamConfig{Name: "zzz", Subjects: []string{"foo.*.*"}, Storage: FileStorage})
	require_NoError(t, err)
	defer fs.Stop()

	msg := []byte("hello")
	// Create 2 blocks with each, each block holds 2 msgs
	for i := 0; i < 2; i++ {
		fs.StoreMsg("foo.22.bar", nil, msg, 0)
		fs.StoreMsg("foo.22.baz", nil, msg, 0)
	}
	// Now create 8 more blocks with just baz. So no matches for these 8 blocks
	// for "foo.22.bar".
	for i := 0; i < 8; i++ {
		fs.StoreMsg("foo.22.baz", nil, msg, 0)
		fs.StoreMsg("foo.22.baz", nil, msg, 0)
	}
	require_Equal(t, fs.numMsgBlocks(), 10)

	// Remove all blk cache and fss.
	fs.mu.RLock()
	for _, mb := range fs.blks {
		mb.mu.Lock()
		mb.fss, mb.cache = nil, nil
		mb.mu.Unlock()
	}
	fs.mu.RUnlock()

	// "foo.22.bar" is at sequence 1 and 3.
	// Make sure if we do a LoadNextMsg() starting at 4 that we do not load
	// all the tail blocks.
	_, _, err = fs.LoadNextMsg("foo.*.bar", true, 4, nil)
	require_Error(t, err, ErrStoreEOF)

	// Now make sure we did not load fss and cache.
	var loaded int
	fs.mu.RLock()
	for _, mb := range fs.blks {
		mb.mu.RLock()
		if mb.cache != nil || mb.fss != nil {
			loaded++
		}
		mb.mu.RUnlock()
	}
	fs.mu.RUnlock()
	// We will load first block for starting seq 4, but no others should have loaded.
	require_Equal(t, loaded, 1)
}

func TestFileStoreCheckSkipFirstBlockBug(t *testing.T) {
	sd := t.TempDir()
	fs, err := newFileStore(
		FileStoreConfig{StoreDir: sd, BlockSize: 128},
		StreamConfig{Name: "zzz", Subjects: []string{"foo.*.*"}, Storage: FileStorage})
	require_NoError(t, err)
	defer fs.Stop()

	msg := []byte("hello")

	fs.StoreMsg("foo.BB.bar", nil, msg, 0)
	fs.StoreMsg("foo.BB.bar", nil, msg, 0)
	fs.StoreMsg("foo.AA.bar", nil, msg, 0)
	for i := 0; i < 5; i++ {
		fs.StoreMsg("foo.BB.bar", nil, msg, 0)
	}
	fs.StoreMsg("foo.AA.bar", nil, msg, 0)
	fs.StoreMsg("foo.AA.bar", nil, msg, 0)

	// Should have created 4 blocks.
	// BB BB | AA BB | BB BB | BB BB | AA AA
	require_Equal(t, fs.numMsgBlocks(), 5)

	fs.RemoveMsg(3)
	fs.RemoveMsg(4)

	// Second block should be gone now.
	// BB BB | -- -- | BB BB | BB BB | AA AA
	require_Equal(t, fs.numMsgBlocks(), 4)

	_, _, err = fs.LoadNextMsg("foo.AA.bar", false, 4, nil)
	require_NoError(t, err)
}

// https://github.com/nats-io/nats-server/issues/5702
func TestFileStoreTombstoneRbytes(t *testing.T) {
	fs, err := newFileStore(
		FileStoreConfig{StoreDir: t.TempDir(), BlockSize: 1024},
		StreamConfig{Name: "zzz", Subjects: []string{"foo.*"}, Storage: FileStorage})
	require_NoError(t, err)
	defer fs.Stop()

	// Block can hold 24 msgs.
	// So will fill one block and half of the other
	msg := []byte("hello")
	for i := 0; i < 34; i++ {
		fs.StoreMsg("foo.22", nil, msg, 0)
	}
	require_True(t, fs.numMsgBlocks() > 1)
	// Now delete second half of first block which will place tombstones in second blk.
	for seq := 11; seq <= 24; seq++ {
		fs.RemoveMsg(uint64(seq))
	}
	// Now check that rbytes has been properly accounted for in second block.
	fs.mu.RLock()
	blk := fs.blks[1]
	fs.mu.RUnlock()

	blk.mu.RLock()
	bytes, rbytes := blk.bytes, blk.rbytes
	blk.mu.RUnlock()
	require_True(t, rbytes > bytes)
}

func TestFileStoreMsgBlockShouldCompact(t *testing.T) {
	fs, err := newFileStore(
		FileStoreConfig{StoreDir: t.TempDir()},
		StreamConfig{Name: "zzz", Subjects: []string{"foo.*"}, Storage: FileStorage})
	require_NoError(t, err)
	defer fs.Stop()

	// 127 fit into a block.
	msg := bytes.Repeat([]byte("Z"), 64*1024)
	for i := 0; i < 190; i++ {
		fs.StoreMsg("foo.22", nil, msg, 0)
	}
	require_True(t, fs.numMsgBlocks() > 1)
	// Now delete second half of first block which will place tombstones in second blk.
	for seq := 64; seq <= 127; seq++ {
		fs.RemoveMsg(uint64(seq))
	}
	fs.mu.RLock()
	fblk := fs.blks[0]
	sblk := fs.blks[1]
	fs.mu.RUnlock()

	fblk.mu.RLock()
	bytes, rbytes := fblk.bytes, fblk.rbytes
	shouldCompact := fblk.shouldCompactInline()
	fblk.mu.RUnlock()
	// Should have tripped compaction already.
	require_Equal(t, bytes, rbytes)
	require_False(t, shouldCompact)

	sblk.mu.RLock()
	shouldCompact = sblk.shouldCompactInline()
	sblk.mu.RUnlock()
	require_False(t, shouldCompact)
}

func TestFileStoreCheckSkipFirstBlockNotLoadOldBlocks(t *testing.T) {
	sd := t.TempDir()
	fs, err := newFileStore(
		FileStoreConfig{StoreDir: sd, BlockSize: 128},
		StreamConfig{Name: "zzz", Subjects: []string{"foo.*.*"}, Storage: FileStorage})
	require_NoError(t, err)
	defer fs.Stop()

	msg := []byte("hello")

	fs.StoreMsg("foo.BB.bar", nil, msg, 0)
	fs.StoreMsg("foo.AA.bar", nil, msg, 0)
	for i := 0; i < 6; i++ {
		fs.StoreMsg("foo.BB.bar", nil, msg, 0)
	}
	fs.StoreMsg("foo.AA.bar", nil, msg, 0) // Sequence 9
	fs.StoreMsg("foo.AA.bar", nil, msg, 0) // Sequence 10

	for i := 0; i < 4; i++ {
		fs.StoreMsg("foo.BB.bar", nil, msg, 0)
	}

	// Should have created 7 blocks.
	// BB AA | BB BB | BB BB | BB BB | AA AA | BB BB | BB BB
	require_Equal(t, fs.numMsgBlocks(), 7)

	fs.RemoveMsg(1)
	fs.RemoveMsg(2)

	// First block should be gone now.
	// -- -- | BB BB | BB BB | BB BB | AA AA | BB BB | BB BB
	require_Equal(t, fs.numMsgBlocks(), 6)

	// Remove all blk cache and fss.
	fs.mu.RLock()
	for _, mb := range fs.blks {
		mb.mu.Lock()
		mb.fss, mb.cache = nil, nil
		mb.mu.Unlock()
	}
	fs.mu.RUnlock()

	// But this means that the psim still points fblk to block 1.
	// So when we try to load AA from near the end (last AA sequence), it will not find anything and will then
	// check if we can skip ahead, but in the process reload blocks 2, 3, 4 amd 5..
	// This can trigger for an up to date consumer near the end of the stream that gets a new pull request that will pop it out of msgWait
	// and it will call LoadNextMsg() like we do here with starting sequence of 11.
	_, _, err = fs.LoadNextMsg("foo.AA.bar", false, 11, nil)
	require_Error(t, err, ErrStoreEOF)

	// Now make sure we did not load fss and cache.
	var loaded int
	fs.mu.RLock()
	for _, mb := range fs.blks {
		mb.mu.RLock()
		if mb.cache != nil || mb.fss != nil {
			loaded++
		}
		mb.mu.RUnlock()
	}
	fs.mu.RUnlock()
	// We will load last block for starting seq 9, but no others should have loaded.
	require_Equal(t, loaded, 1)
}

func TestFileStoreSyncCompressOnlyIfDirty(t *testing.T) {
	sd := t.TempDir()
	fs, err := newFileStore(
		FileStoreConfig{StoreDir: sd, BlockSize: 256, SyncInterval: 250 * time.Millisecond},
		StreamConfig{Name: "zzz", Subjects: []string{"foo.*"}, Storage: FileStorage})
	require_NoError(t, err)
	defer fs.Stop()

	msg := []byte("hello")

	// 6 msgs per block.
	// Fill 2 blocks.
	for i := 0; i < 12; i++ {
		fs.StoreMsg("foo.BB", nil, msg, 0)
	}
	// Create third block with just one message in it.
	fs.StoreMsg("foo.BB", nil, msg, 0)

	// Should have created 3 blocks.
	require_Equal(t, fs.numMsgBlocks(), 3)

	// Now delete a bunch that will will fill up 3 block with tombstones.
	for _, seq := range []uint64{2, 3, 4, 5, 8, 9, 10, 11} {
		_, err = fs.RemoveMsg(seq)
		require_NoError(t, err)
	}
	// Now make sure we add 4/5th block so syncBlocks will try to compact.
	for i := 0; i < 6; i++ {
		fs.StoreMsg("foo.BB", nil, msg, 0)
	}
	require_Equal(t, fs.numMsgBlocks(), 5)

	// All should have compact set.
	fs.mu.Lock()
	// Only check first 3 blocks.
	for i := 0; i < 3; i++ {
		mb := fs.blks[i]
		mb.mu.Lock()
		shouldCompact := mb.shouldCompactSync()
		mb.mu.Unlock()
		if !shouldCompact {
			fs.mu.Unlock()
			t.Fatalf("Expected should compact to be true for %d, got false", mb.getIndex())
		}
	}
	fs.mu.Unlock()

	// Let sync run.
	time.Sleep(300 * time.Millisecond)

	// We want to make sure the last block, which is filled with tombstones and is not compactable, returns false now.
	fs.mu.Lock()
	for _, mb := range fs.blks {
		mb.mu.Lock()
		shouldCompact := mb.shouldCompactSync()
		mb.mu.Unlock()
		if shouldCompact {
			fs.mu.Unlock()
			t.Fatalf("Expected should compact to be false for %d, got true", mb.getIndex())
		}
	}
	fs.mu.Unlock()

	// Now remove some from block 3 and verify that compact is not suppressed.
	_, err = fs.RemoveMsg(13)
	require_NoError(t, err)

	fs.mu.Lock()
	mb := fs.blks[2] // block 3.
	mb.mu.Lock()
	noCompact := mb.noCompact
	mb.mu.Unlock()
	fs.mu.Unlock()
	// Verify that since we deleted a message we should be considered for compaction again in syncBlocks().
	require_False(t, noCompact)
}

// This test is for deleted interior message tracking after compaction from limits based deletes, meaning no tombstones.
// Bug was that dmap would not be properly be hydrated after the compact from rebuild. But we did so in populateGlobalInfo.
// So this is just to fix a bug in rebuildState tracking gaps after a compact.
func TestFileStoreDmapBlockRecoverAfterCompact(t *testing.T) {
	sd := t.TempDir()
	fs, err := newFileStore(
		FileStoreConfig{StoreDir: sd, BlockSize: 256},
		StreamConfig{Name: "zzz", Subjects: []string{"foo.*"}, Storage: FileStorage, MaxMsgsPer: 1})
	require_NoError(t, err)
	defer fs.Stop()

	msg := []byte("hello")

	// 6 msgs per block.
	// Fill the first block.
	for i := 1; i <= 6; i++ {
		fs.StoreMsg(fmt.Sprintf("foo.%d", i), nil, msg, 0)
	}
	require_Equal(t, fs.numMsgBlocks(), 1)

	// Now create holes in the first block via the max msgs per subject of 1.
	for i := 2; i < 6; i++ {
		fs.StoreMsg(fmt.Sprintf("foo.%d", i), nil, msg, 0)
	}
	require_Equal(t, fs.numMsgBlocks(), 2)
	// Compact and rebuild the first blk. Do not have it call indexCacheBuf which will fix it up.
	mb := fs.getFirstBlock()
	mb.mu.Lock()
	mb.compact()
	// Empty out dmap state.
	mb.dmap.Empty()
	ld, tombs, err := mb.rebuildStateLocked()
	dmap := mb.dmap.Clone()
	mb.mu.Unlock()

	require_NoError(t, err)
	require_Equal(t, ld, nil)
	require_Equal(t, len(tombs), 0)
	require_Equal(t, dmap.Size(), 4)
}

func TestFileStoreRestoreIndexWithMatchButLeftOverBlocks(t *testing.T) {
	sd := t.TempDir()
	fs, err := newFileStore(
		FileStoreConfig{StoreDir: sd, BlockSize: 256},
		StreamConfig{Name: "zzz", Subjects: []string{"foo.*"}, Storage: FileStorage, MaxMsgsPer: 1})
	require_NoError(t, err)
	defer fs.Stop()

	msg := []byte("hello")

	// 6 msgs per block.
	// Fill the first 2 blocks.
	for i := 1; i <= 12; i++ {
		fs.StoreMsg(fmt.Sprintf("foo.%d", i), nil, msg, 0)
	}
	require_Equal(t, fs.numMsgBlocks(), 2)

	// We will now stop which will create the index.db file which will
	// match the last record exactly.
	sfile := filepath.Join(sd, msgDir, streamStreamStateFile)
	fs.Stop()

	// Grab it since we will put it back.
	buf, err := os.ReadFile(sfile)
	require_NoError(t, err)
	require_True(t, len(buf) > 0)

	// Now do an additional block, but with the MaxMsgsPer this will remove the first block,
	// but leave the second so on recovery will match the checksum for the last msg in second block.

	fs, err = newFileStore(
		FileStoreConfig{StoreDir: sd, BlockSize: 256},
		StreamConfig{Name: "zzz", Subjects: []string{"foo.*"}, Storage: FileStorage, MaxMsgsPer: 1})
	require_NoError(t, err)
	defer fs.Stop()

	for i := 1; i <= 6; i++ {
		fs.StoreMsg(fmt.Sprintf("foo.%d", i), nil, msg, 0)
	}

	// Grab correct state, we will use it to make sure we do the right thing.
	var state StreamState
	fs.FastState(&state)

	require_Equal(t, state.Msgs, 12)
	require_Equal(t, state.FirstSeq, 7)
	require_Equal(t, state.LastSeq, 18)
	// This will be block 2 and 3.
	require_Equal(t, fs.numMsgBlocks(), 2)

	fs.Stop()
	// Put old stream state back.
	require_NoError(t, os.WriteFile(sfile, buf, defaultFilePerms))

	fs, err = newFileStore(
		FileStoreConfig{StoreDir: sd, BlockSize: 256},
		StreamConfig{Name: "zzz", Subjects: []string{"foo.*"}, Storage: FileStorage, MaxMsgsPer: 1})
	require_NoError(t, err)
	defer fs.Stop()

	fs.FastState(&state)
	require_Equal(t, state.Msgs, 12)
	require_Equal(t, state.FirstSeq, 7)
	require_Equal(t, state.LastSeq, 18)
}

func TestFileStoreRestoreDeleteTombstonesExceedingMaxBlkSize(t *testing.T) {
	testFileStoreAllPermutations(t, func(t *testing.T, fcfg FileStoreConfig) {
		fcfg.BlockSize = 256
		fs, err := newFileStoreWithCreated(
			fcfg,
			StreamConfig{Name: "zzz", Subjects: []string{"foo.*"}, Storage: FileStorage},
			time.Now(),
			prf(&fcfg),
			nil,
		)
		require_NoError(t, err)
		defer fs.Stop()

		n, err := fs.PurgeEx(_EMPTY_, 1_000_000_000, 0)
		require_NoError(t, err)
		require_Equal(t, n, 0)

		msg := []byte("hello")
		// 6 msgs per block with blk size 256.
		for i := 1; i <= 10_000; i++ {
			fs.StoreMsg(fmt.Sprintf("foo.%d", i), nil, msg, 0)
		}
		// Now delete msgs which will write tombstones.
		for seq := uint64(1_000_000_001); seq < 1_000_000_101; seq++ {
			removed, err := fs.RemoveMsg(seq)
			require_NoError(t, err)
			require_True(t, removed)
		}

		// Check last block and make sure the tombstones did not exceed blk size maximum.
		// Check to make sure no blocks exceed blk size.
		fs.mu.RLock()
		blks := append([]*msgBlock(nil), fs.blks...)
		lmb := fs.lmb
		fs.mu.RUnlock()

		var emptyBlks []*msgBlock
		for _, mb := range blks {
			mb.mu.RLock()
			bytes, rbytes := mb.bytes, mb.rbytes
			mb.mu.RUnlock()
			require_True(t, bytes < 256)
			require_True(t, rbytes < 256)
			if bytes == 0 && mb != lmb {
				emptyBlks = append(emptyBlks, mb)
			}
		}
		// Check each block such that it signals it can be compacted but if we attempt compact here nothing should change.
		for _, mb := range emptyBlks {
			mb.mu.Lock()
			mb.ensureRawBytesLoaded()
			bytes, rbytes, shouldCompact := mb.bytes, mb.rbytes, mb.shouldCompactSync()
			// Do the compact and make sure nothing changed.
			mb.compact()
			nbytes, nrbytes := mb.bytes, mb.rbytes
			mb.mu.Unlock()
			require_True(t, shouldCompact)
			require_Equal(t, bytes, nbytes)
			require_Equal(t, rbytes, nrbytes)
		}

		// Now remove first msg which will invalidate the tombstones since they will be < first sequence.
		removed, err := fs.RemoveMsg(1_000_000_000)
		require_NoError(t, err)
		require_True(t, removed)

		// Now simulate a syncBlocks call and make sure it cleans up the tombstones that are no longer relevant.
		fs.syncBlocks()
		for _, mb := range emptyBlks {
			mb.mu.Lock()
			mb.ensureRawBytesLoaded()
			index, bytes, rbytes := mb.index, mb.bytes, mb.rbytes
			mb.mu.Unlock()
			require_Equal(t, bytes, 0)
			require_Equal(t, rbytes, 0)
			// Also make sure we removed these blks all together.
			fs.mu.RLock()
			imb := fs.bim[index]
			fs.mu.RUnlock()
			require_True(t, imb == nil)
		}
	})
}

///////////////////////////////////////////////////////////////////////////
// Benchmarks
///////////////////////////////////////////////////////////////////////////

func Benchmark_FileStoreSelectMsgBlock(b *testing.B) {
	// We use small block size to create lots of blocks for this test.
	fs, err := newFileStore(
		FileStoreConfig{StoreDir: b.TempDir(), BlockSize: 128},
		StreamConfig{Name: "zzz", Subjects: []string{"*"}, Storage: FileStorage})
	require_NoError(b, err)
	defer fs.Stop()

	subj, msg := "A", bytes.Repeat([]byte("ABC"), 33) // ~100bytes

	// Add in a bunch of blocks.
	for i := 0; i < 1000; i++ {
		fs.StoreMsg(subj, nil, msg, 0)
	}
	if fs.numMsgBlocks() < 1000 {
		b.Fatalf("Expected at least 1000 blocks, got %d", fs.numMsgBlocks())
	}

	fs.mu.RLock()
	defer fs.mu.RUnlock()

	b.ResetTimer()
	for i := 0; i < b.N; i++ {
		_, mb := fs.selectMsgBlockWithIndex(1)
		if mb == nil {
			b.Fatalf("Expected a non-nil mb")
		}
	}
	b.StopTimer()
}

func Benchmark_FileStoreLoadNextMsgSameFilterAsStream(b *testing.B) {
	fs, err := newFileStore(
		FileStoreConfig{StoreDir: b.TempDir()},
		StreamConfig{Name: "zzz", Subjects: []string{"foo.*"}, Storage: FileStorage})
	require_NoError(b, err)
	defer fs.Stop()

	// Small om purpose.
	msg := []byte("ok")

	// Add in a bunch of msgs
	for i := 0; i < 100_000; i++ {
		subj := fmt.Sprintf("foo.%d", rand.Intn(1024))
		fs.StoreMsg(subj, nil, msg, 0)
	}

	b.ResetTimer()

	var smv StoreMsg
	for i := 0; i < b.N; i++ {
		// Needs to start at ~1 to show slowdown.
		_, _, err := fs.LoadNextMsg("foo.*", true, 10, &smv)
		require_NoError(b, err)
	}
}

func Benchmark_FileStoreLoadNextMsgLiteralSubject(b *testing.B) {
	fs, err := newFileStore(
		FileStoreConfig{StoreDir: b.TempDir()},
		StreamConfig{Name: "zzz", Subjects: []string{"foo.*"}, Storage: FileStorage})
	require_NoError(b, err)
	defer fs.Stop()

	// Small om purpose.
	msg := []byte("ok")

	// Add in a bunch of msgs
	for i := 0; i < 100_000; i++ {
		subj := fmt.Sprintf("foo.%d", rand.Intn(1024))
		fs.StoreMsg(subj, nil, msg, 0)
	}
	// This is the one we will try to match.
	fs.StoreMsg("foo.2222", nil, msg, 0)
	// So not last and we think we are done linear scan.
	fs.StoreMsg("foo.3333", nil, msg, 0)

	b.ResetTimer()

	var smv StoreMsg
	for i := 0; i < b.N; i++ {
		_, _, err := fs.LoadNextMsg("foo.2222", false, 10, &smv)
		require_NoError(b, err)
	}
}

func Benchmark_FileStoreLoadNextMsgNoMsgsFirstSeq(b *testing.B) {
	fs, err := newFileStore(
		FileStoreConfig{StoreDir: b.TempDir(), BlockSize: 8192},
		StreamConfig{Name: "zzz", Subjects: []string{"foo.*"}, Storage: FileStorage})
	require_NoError(b, err)
	defer fs.Stop()

	// Small om purpose.
	msg := []byte("ok")

	// Add in a bunch of msgs
	for i := 0; i < 1_000_000; i++ {
		fs.StoreMsg("foo.bar", nil, msg, 0)
	}

	b.ResetTimer()

	var smv StoreMsg
	for i := 0; i < b.N; i++ {
		// This should error with EOF
		_, _, err := fs.LoadNextMsg("foo.baz", false, 1, &smv)
		if err != ErrStoreEOF {
			b.Fatalf("Wrong error, expected EOF got %v", err)
		}
	}
}

func Benchmark_FileStoreLoadNextMsgNoMsgsNotFirstSeq(b *testing.B) {
	fs, err := newFileStore(
		FileStoreConfig{StoreDir: b.TempDir(), BlockSize: 8192},
		StreamConfig{Name: "zzz", Subjects: []string{"foo.*"}, Storage: FileStorage})
	require_NoError(b, err)
	defer fs.Stop()

	// Small om purpose.
	msg := []byte("ok")

	// Add in a bunch of msgs
	for i := 0; i < 1_000_000; i++ {
		fs.StoreMsg("foo.bar", nil, msg, 0)
	}

	b.ResetTimer()

	var smv StoreMsg
	for i := 0; i < b.N; i++ {
		// This should error with EOF
		// Make sure the sequence is not first seq of 1.
		_, _, err := fs.LoadNextMsg("foo.baz", false, 10, &smv)
		if err != ErrStoreEOF {
			b.Fatalf("Wrong error, expected EOF got %v", err)
		}
	}
}

func Benchmark_FileStoreLoadNextMsgVerySparseMsgsFirstSeq(b *testing.B) {
	fs, err := newFileStore(
		FileStoreConfig{StoreDir: b.TempDir(), BlockSize: 8192},
		StreamConfig{Name: "zzz", Subjects: []string{"foo.*"}, Storage: FileStorage})
	require_NoError(b, err)
	defer fs.Stop()

	// Small om purpose.
	msg := []byte("ok")

	// Add in a bunch of msgs
	for i := 0; i < 1_000_000; i++ {
		fs.StoreMsg("foo.bar", nil, msg, 0)
	}
	// Make last msg one that would match.
	fs.StoreMsg("foo.baz", nil, msg, 0)

	b.ResetTimer()

	var smv StoreMsg
	for i := 0; i < b.N; i++ {
		_, _, err := fs.LoadNextMsg("foo.baz", false, 1, &smv)
		require_NoError(b, err)
	}
}

func Benchmark_FileStoreLoadNextMsgVerySparseMsgsNotFirstSeq(b *testing.B) {
	fs, err := newFileStore(
		FileStoreConfig{StoreDir: b.TempDir(), BlockSize: 8192},
		StreamConfig{Name: "zzz", Subjects: []string{"foo.*"}, Storage: FileStorage})
	require_NoError(b, err)
	defer fs.Stop()

	// Small om purpose.
	msg := []byte("ok")

	// Add in a bunch of msgs
	for i := 0; i < 1_000_000; i++ {
		fs.StoreMsg("foo.bar", nil, msg, 0)
	}
	// Make last msg one that would match.
	fs.StoreMsg("foo.baz", nil, msg, 0)

	b.ResetTimer()

	var smv StoreMsg
	for i := 0; i < b.N; i++ {
		// Make sure not first seq.
		_, _, err := fs.LoadNextMsg("foo.baz", false, 10, &smv)
		require_NoError(b, err)
	}
}

func Benchmark_FileStoreLoadNextMsgVerySparseMsgsInBetween(b *testing.B) {
	fs, err := newFileStore(
		FileStoreConfig{StoreDir: b.TempDir(), BlockSize: 8192},
		StreamConfig{Name: "zzz", Subjects: []string{"foo.*"}, Storage: FileStorage})
	require_NoError(b, err)
	defer fs.Stop()

	// Small om purpose.
	msg := []byte("ok")

	// Make first msg one that would match as well.
	fs.StoreMsg("foo.baz", nil, msg, 0)
	// Add in a bunch of msgs
	for i := 0; i < 1_000_000; i++ {
		fs.StoreMsg("foo.bar", nil, msg, 0)
	}
	// Make last msg one that would match as well.
	fs.StoreMsg("foo.baz", nil, msg, 0)

	b.ResetTimer()

	var smv StoreMsg
	for i := 0; i < b.N; i++ {
		// Make sure not first seq.
		_, _, err := fs.LoadNextMsg("foo.baz", false, 2, &smv)
		require_NoError(b, err)
	}
}

func Benchmark_FileStoreLoadNextMsgVerySparseMsgsInBetweenWithWildcard(b *testing.B) {
	fs, err := newFileStore(
		FileStoreConfig{StoreDir: b.TempDir()},
		StreamConfig{Name: "zzz", Subjects: []string{"foo.*.*"}, Storage: FileStorage})
	require_NoError(b, err)
	defer fs.Stop()

	// Small om purpose.
	msg := []byte("ok")

	// Make first msg one that would match as well.
	fs.StoreMsg("foo.1.baz", nil, msg, 0)
	// Add in a bunch of msgs.
	// We need to make sure we have a range of subjects that could kick in a linear scan.
	for i := 0; i < 1_000_000; i++ {
		subj := fmt.Sprintf("foo.%d.bar", rand.Intn(100_000)+2)
		fs.StoreMsg(subj, nil, msg, 0)
	}
	// Make last msg one that would match as well.
	fs.StoreMsg("foo.1.baz", nil, msg, 0)

	b.ResetTimer()

	var smv StoreMsg
	for i := 0; i < b.N; i++ {
		// Make sure not first seq.
		_, _, err := fs.LoadNextMsg("foo.*.baz", true, 2, &smv)
		require_NoError(b, err)
	}
}

func Benchmark_FileStoreLoadNextManySubjectsWithWildcardNearLastBlock(b *testing.B) {
	fs, err := newFileStore(
		FileStoreConfig{StoreDir: b.TempDir()},
		StreamConfig{Name: "zzz", Subjects: []string{"foo.*.*"}, Storage: FileStorage})
	require_NoError(b, err)
	defer fs.Stop()

	// Small om purpose.
	msg := []byte("ok")

	// Make first msg one that would match as well.
	fs.StoreMsg("foo.1.baz", nil, msg, 0)
	// Add in a bunch of msgs.
	// We need to make sure we have a range of subjects that could kick in a linear scan.
	for i := 0; i < 1_000_000; i++ {
		subj := fmt.Sprintf("foo.%d.bar", rand.Intn(100_000)+2)
		fs.StoreMsg(subj, nil, msg, 0)
	}
	// Make last msg one that would match as well.
	fs.StoreMsg("foo.1.baz", nil, msg, 0)

	b.ResetTimer()

	var smv StoreMsg
	for i := 0; i < b.N; i++ {
		// Make sure not first seq.
		_, _, err := fs.LoadNextMsg("foo.*.baz", true, 999_990, &smv)
		require_NoError(b, err)
	}
}

func Benchmark_FileStoreLoadNextMsgVerySparseMsgsLargeTail(b *testing.B) {
	fs, err := newFileStore(
		FileStoreConfig{StoreDir: b.TempDir()},
		StreamConfig{Name: "zzz", Subjects: []string{"foo.*.*"}, Storage: FileStorage})
	require_NoError(b, err)
	defer fs.Stop()

	// Small om purpose.
	msg := []byte("ok")

	// Make first msg one that would match as well.
	fs.StoreMsg("foo.1.baz", nil, msg, 0)
	// Add in a bunch of msgs.
	// We need to make sure we have a range of subjects that could kick in a linear scan.
	for i := 0; i < 1_000_000; i++ {
		subj := fmt.Sprintf("foo.%d.bar", rand.Intn(64_000)+2)
		fs.StoreMsg(subj, nil, msg, 0)
	}

	b.ResetTimer()

	var smv StoreMsg
	for i := 0; i < b.N; i++ {
		// Make sure not first seq.
		_, _, err := fs.LoadNextMsg("foo.*.baz", true, 2, &smv)
		require_Error(b, err, ErrStoreEOF)
	}
}

func Benchmark_FileStoreCreateConsumerStores(b *testing.B) {
	for _, syncAlways := range []bool{true, false} {
		b.Run(fmt.Sprintf("%v", syncAlways), func(b *testing.B) {
			fs, err := newFileStore(
				FileStoreConfig{StoreDir: b.TempDir(), SyncAlways: syncAlways},
				StreamConfig{Name: "zzz", Subjects: []string{"foo.*.*"}, Storage: FileStorage})
			require_NoError(b, err)
			defer fs.Stop()

			oconfig := ConsumerConfig{
				DeliverSubject: "d",
				FilterSubject:  "foo",
				AckPolicy:      AckAll,
			}

			b.ResetTimer()
			for i := 0; i < b.N; i++ {
				oname := fmt.Sprintf("obs22_%d", i)
				ofs, err := fs.ConsumerStore(oname, &oconfig)
				require_NoError(b, err)
				require_NoError(b, ofs.Stop())
			}
		})
	}
}

func Benchmark_FileStoreSubjectStateConsistencyOptimizationPerf(b *testing.B) {
	fs, err := newFileStore(
		FileStoreConfig{StoreDir: b.TempDir()},
		StreamConfig{Name: "TEST", Subjects: []string{"foo.*"}, Storage: FileStorage, MaxMsgsPer: 1},
	)
	require_NoError(b, err)
	defer fs.Stop()

	// Do R rounds of storing N messages.
	// MaxMsgsPer=1, so every unique subject that's placed only exists in the stream once.
	// If R=2, N=3 that means we'd place foo.0, foo.1, foo.2 in the first round, and the second
	// round we'd place foo.2, foo.1, foo.0, etc. This is intentional so that without any
	// optimizations we'd need to scan either 1 in the optimal case or N in the worst case.
	// Which is way more expensive than always knowing what the sequences are and it being O(1).
	r := max(2, b.N)
	n := 40_000
	b.ResetTimer()
	for i := 0; i < r; i++ {
		for j := 0; j < n; j++ {
			d := j
			if i%2 == 0 {
				d = n - j - 1
			}
			subject := fmt.Sprintf("foo.%d", d)
			_, _, err = fs.StoreMsg(subject, nil, nil, 0)
			require_NoError(b, err)
		}
	}
}

func TestFileStoreWriteFullStateDetectCorruptState(t *testing.T) {
	fs, err := newFileStore(
		FileStoreConfig{StoreDir: t.TempDir()},
		StreamConfig{Name: "zzz", Subjects: []string{"foo.*"}, Storage: FileStorage})
	require_NoError(t, err)
	defer fs.Stop()

	msg := []byte("abc")
	for i := 1; i <= 10; i++ {
		_, _, err = fs.StoreMsg(fmt.Sprintf("foo.%d", i), nil, msg, 0)
		require_NoError(t, err)
	}

	// Simulate a change in a message block not being reflected in the fs.
	mb := fs.selectMsgBlock(2)
	mb.mu.Lock()
	mb.msgs--
	mb.mu.Unlock()

	var ss StreamState
	fs.FastState(&ss)
	require_Equal(t, ss.FirstSeq, 1)
	require_Equal(t, ss.LastSeq, 10)
	require_Equal(t, ss.Msgs, 10)

	// Make sure we detect the corrupt state and rebuild.
	err = fs.writeFullState()
	require_Error(t, err, errCorruptState)

	fs.FastState(&ss)
	require_Equal(t, ss.FirstSeq, 1)
	require_Equal(t, ss.LastSeq, 10)
	require_Equal(t, ss.Msgs, 9)
}

func TestFileStoreRecoverFullStateDetectCorruptState(t *testing.T) {
	fs, err := newFileStore(
		FileStoreConfig{StoreDir: t.TempDir()},
		StreamConfig{Name: "zzz", Subjects: []string{"foo.*"}, Storage: FileStorage})
	require_NoError(t, err)
	defer fs.Stop()

	msg := []byte("abc")
	for i := 1; i <= 10; i++ {
		_, _, err = fs.StoreMsg(fmt.Sprintf("foo.%d", i), nil, msg, 0)
		require_NoError(t, err)
	}

	err = fs.writeFullState()
	require_NoError(t, err)

	sfile := filepath.Join(fs.fcfg.StoreDir, msgDir, streamStreamStateFile)
	buf, err := os.ReadFile(sfile)
	require_NoError(t, err)
	// Update to an incorrect message count.
	binary.PutUvarint(buf[2:], 0)
	// Just append a corrected checksum to the end to make it pass the checks.
	fs.hh.Reset()
	fs.hh.Write(buf)
	buf = fs.hh.Sum(buf)
	err = os.WriteFile(sfile, buf, defaultFilePerms)
	require_NoError(t, err)

	err = fs.recoverFullState()
	require_Error(t, err, errCorruptState)
}

func TestFileStoreNumPendingMulti(t *testing.T) {
	fs, err := newFileStore(
		FileStoreConfig{StoreDir: t.TempDir()},
		StreamConfig{Name: "zzz", Subjects: []string{"ev.*"}, Storage: FileStorage})
	require_NoError(t, err)
	defer fs.Stop()

	totalMsgs := 100_000
	totalSubjects := 10_000
	numFiltered := 5000
	startSeq := uint64(5_000 + rand.Intn(90_000))

	subjects := make([]string, 0, totalSubjects)
	for i := 0; i < totalSubjects; i++ {
		subjects = append(subjects, fmt.Sprintf("ev.%s", nuid.Next()))
	}

	// Put in 100k msgs with random subjects.
	msg := bytes.Repeat([]byte("ZZZ"), 333)
	for i := 0; i < totalMsgs; i++ {
		_, _, err = fs.StoreMsg(subjects[rand.Intn(totalSubjects)], nil, msg, 0)
		require_NoError(t, err)
	}

	// Now we want to do a calculate NumPendingMulti.
	filters := NewSublistNoCache()
	for filters.Count() < uint32(numFiltered) {
		filter := subjects[rand.Intn(totalSubjects)]
		if !filters.HasInterest(filter) {
			filters.Insert(&subscription{subject: []byte(filter)})
		}
	}

	// Use new function.
	total, _ := fs.NumPendingMulti(startSeq, filters, false)

	// Check our results.
	var checkTotal uint64
	var smv StoreMsg
	for seq := startSeq; seq <= uint64(totalMsgs); seq++ {
		sm, err := fs.LoadMsg(seq, &smv)
		require_NoError(t, err)
		if filters.HasInterest(sm.subj) {
			checkTotal++
		}
	}
	require_Equal(t, total, checkTotal)
}

func TestFileStoreMessageTTL(t *testing.T) {
	fs, err := newFileStore(
		FileStoreConfig{StoreDir: t.TempDir()},
		StreamConfig{Name: "zzz", Subjects: []string{"test"}, Storage: FileStorage, AllowMsgTTL: true})
	require_NoError(t, err)
	defer fs.Stop()

	ttl := int64(1) // 1 second

	for i := 1; i <= 10; i++ {
		_, _, err = fs.StoreMsg("test", nil, nil, ttl)
		require_NoError(t, err)
	}

	var ss StreamState
	fs.FastState(&ss)
	require_Equal(t, ss.FirstSeq, 1)
	require_Equal(t, ss.LastSeq, 10)
	require_Equal(t, ss.Msgs, 10)

	time.Sleep(time.Second * 2)

	fs.FastState(&ss)
	require_Equal(t, ss.FirstSeq, 11)
	require_Equal(t, ss.LastSeq, 10)
	require_Equal(t, ss.Msgs, 0)
}

func TestFileStoreMessageTTLRestart(t *testing.T) {
	dir := t.TempDir()

	t.Run("BeforeRestart", func(t *testing.T) {
		fs, err := newFileStore(
			FileStoreConfig{StoreDir: dir},
			StreamConfig{Name: "zzz", Subjects: []string{"test"}, Storage: FileStorage, AllowMsgTTL: true})
		require_NoError(t, err)
		defer fs.Stop()

		ttl := int64(1) // 1 second

		for i := 1; i <= 10; i++ {
			_, _, err = fs.StoreMsg("test", nil, nil, ttl)
			require_NoError(t, err)
		}

		var ss StreamState
		fs.FastState(&ss)
		require_Equal(t, ss.FirstSeq, 1)
		require_Equal(t, ss.LastSeq, 10)
		require_Equal(t, ss.Msgs, 10)
	})

	t.Run("AfterRestart", func(t *testing.T) {
		fs, err := newFileStore(
			FileStoreConfig{StoreDir: dir},
			StreamConfig{Name: "zzz", Subjects: []string{"test"}, Storage: FileStorage, AllowMsgTTL: true})
		require_NoError(t, err)
		defer fs.Stop()

		var ss StreamState
		fs.FastState(&ss)
		require_Equal(t, ss.FirstSeq, 1)
		require_Equal(t, ss.LastSeq, 10)
		require_Equal(t, ss.Msgs, 10)

		time.Sleep(time.Second * 2)

		fs.FastState(&ss)
		require_Equal(t, ss.FirstSeq, 11)
		require_Equal(t, ss.LastSeq, 10)
		require_Equal(t, ss.Msgs, 0)
	})
}

func TestFileStoreMessageTTLRecovered(t *testing.T) {
	s := RunBasicJetStreamServer(t)
	defer s.Shutdown()

	dir := t.TempDir()

	t.Run("BeforeRestart", func(t *testing.T) {
		fs, err := newFileStore(
			FileStoreConfig{StoreDir: dir, srv: s},
			StreamConfig{Name: "zzz", Subjects: []string{"test"}, Storage: FileStorage, AllowMsgTTL: true})
		require_NoError(t, err)
		defer fs.Stop()

		ttl := int64(1) // 1 second

		// Make the first message with no ttl.
		// This exposes a bug we had in recovery.
		_, _, err = fs.StoreMsg("test", nil, nil, 0)
		require_NoError(t, err)

		for i := 0; i < 9; i++ {
			// When the timed hash wheel state is deleted, the only way we can recover
			// the TTL is to look at the original message header, therefore the TTL
			// must be in the headers for this test to work.
			hdr := fmt.Appendf(nil, "NATS/1.0\r\n%s: %d\r\n", JSMessageTTL, ttl)
			_, _, err = fs.StoreMsg("test", hdr, nil, ttl)
			require_NoError(t, err)
		}

		var ss StreamState
		fs.FastState(&ss)
		require_Equal(t, ss.FirstSeq, 1)
		require_Equal(t, ss.LastSeq, 10)
		require_Equal(t, ss.Msgs, 10)
	})

	t.Run("AfterRestart", func(t *testing.T) {
		// Delete the timed hash wheel state so that we are forced to do a linear scan
		// of message blocks containing TTL'd messages.
		fn := filepath.Join(dir, msgDir, ttlStreamStateFile)
		require_NoError(t, os.RemoveAll(fn))

		fs, err := newFileStore(
			FileStoreConfig{StoreDir: dir, srv: s},
			StreamConfig{Name: "zzz", Subjects: []string{"test"}, Storage: FileStorage, AllowMsgTTL: true})
		require_NoError(t, err)
		defer fs.Stop()

		require_Equal(t, fs.numMsgBlocks(), 1)
		fs.mu.RLock()
		mb := fs.blks[0]
		fs.mu.RUnlock()
		mb.mu.RLock()
		ttls := mb.ttls
		mb.mu.RUnlock()

		require_Equal(t, ttls, 9)

		var ss StreamState
		fs.FastState(&ss)
		require_Equal(t, ss.FirstSeq, 1)
		require_Equal(t, ss.LastSeq, 10)
		require_Equal(t, ss.Msgs, 10)

		time.Sleep(time.Second * 2)

		fs.FastState(&ss)
		require_Equal(t, ss.FirstSeq, 1)
		require_Equal(t, ss.LastSeq, 10)
		require_Equal(t, ss.Msgs, 1)
	})
}

func TestFileStoreMessageTTLRecoveredSingleMessageWithoutStreamState(t *testing.T) {
	s := RunBasicJetStreamServer(t)
	defer s.Shutdown()

	dir := t.TempDir()

	t.Run("BeforeRestart", func(t *testing.T) {
		fs, err := newFileStore(
			FileStoreConfig{StoreDir: dir, srv: s},
			StreamConfig{Name: "zzz", Subjects: []string{"test"}, Storage: FileStorage, AllowMsgTTL: true})
		require_NoError(t, err)
		defer fs.Stop()

		ttl := int64(1) // 1 second
		hdr := fmt.Appendf(nil, "NATS/1.0\r\n%s: %d\r\n", JSMessageTTL, ttl)
		_, _, err = fs.StoreMsg("test", hdr, nil, ttl)
		require_NoError(t, err)

		var ss StreamState
		fs.FastState(&ss)
		require_Equal(t, ss.FirstSeq, 1)
		require_Equal(t, ss.LastSeq, 1)
		require_Equal(t, ss.Msgs, 1)
	})

	t.Run("AfterRestart", func(t *testing.T) {
		// Delete the stream state file so that we need to rebuild.
		fn := filepath.Join(dir, msgDir, streamStreamStateFile)
		require_NoError(t, os.RemoveAll(fn))
		// Delete the timed hash wheel state so that we are forced to do a linear scan
		// of message blocks containing TTL'd messages.
		fn = filepath.Join(dir, msgDir, ttlStreamStateFile)
		require_NoError(t, os.RemoveAll(fn))

		fs, err := newFileStore(
			FileStoreConfig{StoreDir: dir, srv: s},
			StreamConfig{Name: "zzz", Subjects: []string{"test"}, Storage: FileStorage, AllowMsgTTL: true})
		require_NoError(t, err)
		defer fs.Stop()

		var ss StreamState
		fs.FastState(&ss)
		require_Equal(t, ss.FirstSeq, 1)
		require_Equal(t, ss.LastSeq, 1)
		require_Equal(t, ss.Msgs, 1)

		time.Sleep(time.Second * 2)

		fs.FastState(&ss)
		require_Equal(t, ss.FirstSeq, 2)
		require_Equal(t, ss.LastSeq, 1)
		require_Equal(t, ss.Msgs, 0)
	})
}

<<<<<<< HEAD
func TestFileStoreMessageTTLWriteTombstone(t *testing.T) {
=======
func TestFileStoreMessageTTLRecoveredOffByOne(t *testing.T) {
>>>>>>> c3e2f73f
	s := RunBasicJetStreamServer(t)
	defer s.Shutdown()

	dir := t.TempDir()

	fs, err := newFileStore(
		FileStoreConfig{StoreDir: dir, srv: s},
		StreamConfig{Name: "zzz", Subjects: []string{"test"}, Storage: FileStorage, AllowMsgTTL: true})
	require_NoError(t, err)
	defer fs.Stop()

<<<<<<< HEAD
	ttl := int64(1)
=======
	ts := time.Now().UnixNano()
	ttl := int64(120) // 2 minutes
	expires := time.Duration(ts) + (time.Second * time.Duration(ttl))
>>>>>>> c3e2f73f

	// When the timed hash wheel state is deleted, the only way we can recover
	// the TTL is to look at the original message header, therefore the TTL
	// must be in the headers for this test to work.
	hdr := fmt.Appendf(nil, "NATS/1.0\r\n%s: %d\r\n", JSMessageTTL, ttl)
<<<<<<< HEAD
	_, _, err = fs.StoreMsg("test", hdr, nil, ttl)
	require_NoError(t, err)

	// Publish another message, but without TTL.
	_, _, err = fs.StoreMsg("test", nil, nil, 0)
	require_NoError(t, err)

	var ss StreamState
	fs.FastState(&ss)
	require_Equal(t, ss.Msgs, 2)
	require_Equal(t, ss.FirstSeq, 1)
	require_Equal(t, ss.LastSeq, 2)

	checkFor(t, 2*time.Second, 100*time.Millisecond, func() error {
		if fs.State().FirstSeq == 1 {
			return errors.New("message not expired yet")
		}
		return nil
	})

	fs.FastState(&ss)
	require_Equal(t, ss.Msgs, 1)
	require_Equal(t, ss.FirstSeq, 2)
	require_Equal(t, ss.LastSeq, 2)

	fs.Stop()

	// Delete the stream state file so that we need to rebuild.
	// Should have written a tombstone so we can properly recover.
	fn := filepath.Join(dir, msgDir, streamStreamStateFile)
	require_NoError(t, os.RemoveAll(fn))

=======
	require_NoError(t, fs.StoreRawMsg("test", hdr, nil, 1, ts, ttl))

	var ss StreamState
	fs.FastState(&ss)
	require_Equal(t, ss.Msgs, 1)
	require_Equal(t, ss.FirstSeq, 1)
	require_Equal(t, ss.LastSeq, 1)

	fs.mu.Lock()
	ttlc := fs.ttls.Count()
	// Adding to the THW is idempotent, so we sneakily remove it here
	// so we can check it doesn't get re-added during restart.
	err = fs.ttls.Remove(1, int64(expires))
	fs.mu.Unlock()
	require_Equal(t, ttlc, 1)
	require_NoError(t, err)

	fs.Stop()
>>>>>>> c3e2f73f
	fs, err = newFileStore(
		FileStoreConfig{StoreDir: dir, srv: s},
		StreamConfig{Name: "zzz", Subjects: []string{"test"}, Storage: FileStorage, AllowMsgTTL: true})
	require_NoError(t, err)
	defer fs.Stop()

	fs.FastState(&ss)
	require_Equal(t, ss.Msgs, 1)
<<<<<<< HEAD
	require_Equal(t, ss.FirstSeq, 2)
	require_Equal(t, ss.LastSeq, 2)
=======
	require_Equal(t, ss.FirstSeq, 1)
	require_Equal(t, ss.LastSeq, 1)

	fs.mu.Lock()
	ttlc = fs.ttls.Count()
	fs.mu.Unlock()
	require_Equal(t, ttlc, 0)
>>>>>>> c3e2f73f
}

func TestFileStoreDontSpamCompactWhenMostlyTombstones(t *testing.T) {
	fs, err := newFileStore(
		FileStoreConfig{StoreDir: t.TempDir(), BlockSize: defaultMediumBlockSize},
		StreamConfig{Name: "TEST", Subjects: []string{"foo"}, Storage: FileStorage})
	require_NoError(t, err)
	defer fs.Stop()

	// Store a bunch of messages, ensuring we get enough blocks.
	msg := bytes.Repeat([]byte("X"), 100)
	totalBlksAfterStore := 6
	expectedLseq := uint64(31_536*(totalBlksAfterStore-1) + 2)
	for seq := uint64(1); seq <= expectedLseq; seq++ {
		_, _, err = fs.StoreMsg("foo", nil, msg, 0)
		require_NoError(t, err)
	}

	// Confirms we have the required amount of blocks.
	fs.mu.RLock()
	lenBlks := len(fs.blks)
	lmb := fs.lmb
	fs.mu.RUnlock()
	require_Len(t, lenBlks, totalBlksAfterStore)

	// Ensure the last block contains the last two messages.
	lmb.mu.RLock()
	fseq, lseq := lmb.first.seq, lmb.last.seq
	lmb.mu.RUnlock()
	require_Equal(t, fseq, expectedLseq-1)
	require_Equal(t, lseq, expectedLseq)

	// Remove all messages before the last block, will fill up last block with tombstones.
	for seq := uint64(1); seq < fseq; seq++ {
		removed, err := fs.RemoveMsg(seq)
		require_NoError(t, err)
		require_True(t, removed)
	}

	// The last block will be filled with so many tombstones that
	// a new message block will be created to store the rest.
	fs.mu.RLock()
	lenBlks = len(fs.blks)
	fs.mu.RUnlock()
	require_Len(t, lenBlks, 2)

	fs.mu.Lock()
	defer fs.mu.Unlock()

	fmb := fs.blks[0]
	fmb.mu.Lock()
	defer fmb.mu.Unlock()

	// We don't call fs.RemoveMsg as that would call into compact.
	// Instead, we mark as deleted and check compaction ourselves.
	fmb.dmap.Insert(expectedLseq)
	fmb.bytes /= 2

	// This message block takes up ~4MB but contains only one ~100 bytes message, and the rest is all tombstones.
	// We should allow trying to compact.
	require_Equal(t, fmb.bytes, 133)
	require_Equal(t, fmb.cbytes, 0)
	require_True(t, fmb.shouldCompactInline())

	// Compact will be successful, but since it doesn't clean up tombstones it will be ineffective.
	fmb.compact()

	// We should not allow compacting again as we're not removing tombstones inline.
	// Otherwise, we would spam compaction.
	require_False(t, fmb.shouldCompactInline())

	// Just checking fmb.cbytes is tracking the previous value of fmb.bytes,
	// so it can block compaction until enough data has been removed.
	require_Equal(t, fmb.bytes, 133)
	require_Equal(t, fmb.cbytes, fmb.bytes)

	// Simulate having removed sufficient bytes and being allowed to compact again.
	fmb.bytes /= 2
	require_True(t, fmb.shouldCompactInline())
}

func TestFileStoreSubjectDeleteMarkers(t *testing.T) {
	fs, err := newFileStore(
		FileStoreConfig{StoreDir: t.TempDir()},
		StreamConfig{
			Name: "zzz", Subjects: []string{"test"}, Storage: FileStorage,
			MaxAge: time.Second, AllowMsgTTL: true,
			SubjectDeleteMarkerTTL: time.Second,
		},
	)
	require_NoError(t, err)
	defer fs.Stop()

	// Capture subject delete marker proposals.
	ch := make(chan *inMsg, 1)
	fs.rmcb = func(seq uint64) {
		_, err := fs.RemoveMsg(seq)
		require_NoError(t, err)
	}
	fs.sdmcb = func(im *inMsg) {
		ch <- im
	}

	// Store three messages that will expire because of MaxAge.
	for i := 0; i < 3; i++ {
		_, _, err = fs.StoreMsg("test", nil, nil, 0)
		require_NoError(t, err)
	}

	// Wait for MaxAge to pass.
	time.Sleep(time.Second + time.Millisecond*500)

	// We should have placed a subject delete marker.
	im := require_ChanRead(t, ch, time.Second*5)
	require_Equal(t, bytesToString(getHeader(JSMarkerReason, im.hdr)), JSMarkerReasonMaxAge)
	require_Equal(t, bytesToString(getHeader(JSMessageTTL, im.hdr)), "1s")
}

func TestFileStoreStoreRawMessageThrowsPermissionErrorIfFSModeReadOnly(t *testing.T) {
	cfg := StreamConfig{Name: "zzz", Subjects: []string{"ev.1"}, Storage: FileStorage, MaxAge: 500 * time.Millisecond}
	fs, err := newFileStore(
		FileStoreConfig{StoreDir: t.TempDir()},
		cfg)

	require_NoError(t, err)
	defer fs.Stop()

	msg := bytes.Repeat([]byte("Z"), 1024)
	directory := fs.fcfg.StoreDir
	ORIGINAL_FILE_MODE, _ := os.Stat(directory)
	READONLY_MODE := os.FileMode(0o555)
	changeDirectoryPermission(directory, READONLY_MODE)
	require_NoError(t, err)
	totalMsgs := 10000
	i := 0
	for i = 0; i < totalMsgs; i++ {
		_, _, err = fs.StoreMsg("ev.1", nil, msg, 0)
		if err != nil {
			break
		}
	}
	changeDirectoryPermission(directory, ORIGINAL_FILE_MODE.Mode())
	require_Error(t, err, os.ErrPermission)
}

func TestFileStoreWriteFullStateThrowsPermissionErrorIfFSModeReadOnly(t *testing.T) {
	cfg := StreamConfig{Name: "zzz", Subjects: []string{"ev.1"}, Storage: FileStorage, MaxAge: 500 * time.Millisecond}
	fs, err := newFileStore(
		FileStoreConfig{StoreDir: t.TempDir()},
		cfg)

	require_NoError(t, err)
	defer fs.Stop()

	msg := bytes.Repeat([]byte("Z"), 1024)
	directory := fs.fcfg.StoreDir
	ORIGINAL_FILE_MODE, _ := os.Stat(directory)
	READONLY_MODE := os.FileMode(0o555)
	require_NoError(t, err)
	totalMsgs := 10000
	i := 0
	for i = 0; i < totalMsgs; i++ {
		_, _, err = fs.StoreMsg("ev.1", nil, msg, 0)
		if err != nil {
			break
		}
	}
	changeDirectoryPermission(directory, READONLY_MODE)
	err = fs.writeFullState()
	changeDirectoryPermission(directory, ORIGINAL_FILE_MODE.Mode())
	require_Error(t, err, os.ErrPermission)
}

func changeDirectoryPermission(directory string, mode fs.FileMode) error {
	err := filepath.Walk(directory, func(path string, info os.FileInfo, err error) error {
		if err != nil {
			return fmt.Errorf("error accessing path %q: %w", path, err)
		}

		// Check if the path is a directory or file and set permissions accordingly
		if info.IsDir() {
			err = os.Chmod(path, mode)
			if err != nil {
				return fmt.Errorf("error changing directory permissions for %q: %w", path, err)
			}
		} else {
			err = os.Chmod(path, mode)
			if err != nil {
				return fmt.Errorf("error changing file permissions for %q: %w", path, err)
			}
		}
		return nil
	})
	return err
}

func TestFileStoreLeftoverSkipMsgInDmap(t *testing.T) {
	storeDir := t.TempDir()
	fs, err := newFileStore(
		FileStoreConfig{StoreDir: storeDir},
		StreamConfig{Name: "zzz", Subjects: []string{"test.*"}, Storage: FileStorage, MaxMsgsPer: 1},
	)
	require_NoError(t, err)
	defer fs.Stop()

	getLmbState := func(fs *fileStore) (uint64, uint64, int) {
		fs.mu.RLock()
		lmb := fs.lmb
		fs.mu.RUnlock()
		lmb.mu.RLock()
		fseq := atomic.LoadUint64(&lmb.first.seq)
		lseq := atomic.LoadUint64(&lmb.last.seq)
		dmaps := lmb.dmap.Size()
		lmb.mu.RUnlock()
		return fseq, lseq, dmaps
	}

	// Only skip a message.
	fs.SkipMsg()

	// Confirm state.
	state := fs.State()
	require_Equal(t, state.FirstSeq, 2)
	require_Equal(t, state.LastSeq, 1)
	require_Equal(t, state.NumDeleted, 0)
	fseq, lseq, dmaps := getLmbState(fs)
	require_Equal(t, fseq, 2)
	require_Equal(t, lseq, 1)
	require_Len(t, dmaps, 0)

	// Stop without writing index.db so we recover based on just the blk file.
	require_NoError(t, fs.stop(false, false))

	fs, err = newFileStore(
		FileStoreConfig{StoreDir: storeDir},
		StreamConfig{Name: "zzz", Subjects: []string{"test.*"}, Storage: FileStorage, MaxMsgsPer: 1},
	)
	require_NoError(t, err)
	defer fs.Stop()

	// Confirm the skipped message is not included in the deletes.
	state = fs.State()
	require_Equal(t, state.FirstSeq, 2)
	require_Equal(t, state.LastSeq, 1)
	require_Equal(t, state.NumDeleted, 0)
	fseq, lseq, dmaps = getLmbState(fs)
	require_Equal(t, fseq, 2)
	require_Equal(t, lseq, 1)
	require_Len(t, dmaps, 0)
}

func TestFileStoreRecoverOnlyBlkFiles(t *testing.T) {
	testFileStoreAllPermutations(t, func(t *testing.T, fcfg FileStoreConfig) {
		cfg := StreamConfig{Name: "zzz", Subjects: []string{"foo"}, Storage: FileStorage}
		created := time.Now()
		fs, err := newFileStoreWithCreated(fcfg, cfg, created, prf(&fcfg), nil)
		require_NoError(t, err)
		defer fs.Stop()

		_, _, err = fs.StoreMsg("foo", nil, nil, 0)
		require_NoError(t, err)

		// Confirm state as baseline.
		before := fs.State()
		require_Equal(t, before.Msgs, 1)
		require_Equal(t, before.FirstSeq, 1)
		require_Equal(t, before.LastSeq, 1)

		// Restart should equal state.
		require_NoError(t, fs.Stop())
		fs, err = newFileStoreWithCreated(fcfg, cfg, created, prf(&fcfg), nil)
		require_NoError(t, err)
		defer fs.Stop()

		if state := fs.State(); !reflect.DeepEqual(state, before) {
			t.Fatalf("Expected state of %+v, got %+v", before, state)
		}

		// Stream state should exist.
		_, err = os.Stat(filepath.Join(fs.fcfg.StoreDir, msgDir, streamStreamStateFile))
		require_NoError(t, err)

		// Stop and write some random files, but containing ".blk", should be ignored.
		require_NoError(t, fs.Stop())
		require_NoError(t, os.WriteFile(filepath.Join(fs.fcfg.StoreDir, msgDir, "10.blk.random"), nil, defaultFilePerms))
		require_NoError(t, os.WriteFile(filepath.Join(fs.fcfg.StoreDir, msgDir, fmt.Sprintf("10.blk.%s", compressTmpSuffix)), nil, defaultFilePerms))

		fs, err = newFileStoreWithCreated(fcfg, cfg, created, prf(&fcfg), nil)
		require_NoError(t, err)
		defer fs.Stop()

		// The random files would previously result in stream state to be deleted.
		_, err = os.Stat(filepath.Join(fs.fcfg.StoreDir, msgDir, streamStreamStateFile))
		require_NoError(t, err)

		if state := fs.State(); !reflect.DeepEqual(state, before) {
			t.Fatalf("Expected state of %+v, got %+v", before, state)
		}

		// Stop and remove stream state file.
		require_NoError(t, fs.Stop())
		require_NoError(t, os.Remove(filepath.Join(fs.fcfg.StoreDir, msgDir, streamStreamStateFile)))

		// Recovering based on blocks should also ignore the random files.
		fs, err = newFileStoreWithCreated(fcfg, cfg, created, prf(&fcfg), nil)
		require_NoError(t, err)
		defer fs.Stop()

		if state := fs.State(); !reflect.DeepEqual(state, before) {
			t.Fatalf("Expected state of %+v, got %+v", before, state)
		}
	})
}

func TestFileStoreRecoverAfterRemoveOperation(t *testing.T) {
	tests := []struct {
		title    string
		action   func(fs *fileStore)
		validate func(state StreamState)
	}{
		{
			title:  "None",
			action: func(fs *fileStore) {},
			validate: func(state StreamState) {
				require_Equal(t, state.Msgs, 4)
				require_Equal(t, state.FirstSeq, 1)
				require_Equal(t, state.LastSeq, 4)
			},
		},
		{
			title: "RemoveMsg",
			action: func(fs *fileStore) {
				removed, err := fs.RemoveMsg(1)
				require_NoError(t, err)
				require_True(t, removed)
			},
			validate: func(state StreamState) {
				require_Equal(t, state.Msgs, 3)
				require_Equal(t, state.FirstSeq, 2)
				require_Equal(t, state.LastSeq, 4)
			},
		},
		{
			title: "EraseMsg",
			action: func(fs *fileStore) {
				erased, err := fs.EraseMsg(1)
				require_NoError(t, err)
				require_True(t, erased)
			},
			validate: func(state StreamState) {
				require_Equal(t, state.Msgs, 3)
				require_Equal(t, state.FirstSeq, 2)
				require_Equal(t, state.LastSeq, 4)
			},
		},
		{
			title: "Purge",
			action: func(fs *fileStore) {
				purged, err := fs.Purge()
				require_NoError(t, err)
				require_Equal(t, purged, 4)
			},
			validate: func(state StreamState) {
				require_Equal(t, state.Msgs, 0)
				require_Equal(t, state.FirstSeq, 5)
				require_Equal(t, state.LastSeq, 4)
			},
		},
		{
			title: "PurgeEx-0",
			action: func(fs *fileStore) {
				purged, err := fs.PurgeEx("foo.0", 0, 0)
				require_NoError(t, err)
				require_Equal(t, purged, 2)
			},
			validate: func(state StreamState) {
				require_Equal(t, state.Msgs, 2)
				require_Equal(t, state.FirstSeq, 2)
				require_Equal(t, state.LastSeq, 4)
				require_Equal(t, state.NumDeleted, 1)
			},
		},
		{
			title: "PurgeEx-1",
			action: func(fs *fileStore) {
				purged, err := fs.PurgeEx("foo.1", 0, 0)
				require_NoError(t, err)
				require_Equal(t, purged, 2)
			},
			validate: func(state StreamState) {
				require_Equal(t, state.Msgs, 2)
				require_Equal(t, state.FirstSeq, 1)
				require_Equal(t, state.LastSeq, 4)
				require_Equal(t, state.NumDeleted, 2)
			},
		},
		{
			title: "Compact",
			action: func(fs *fileStore) {
				purged, err := fs.Compact(3)
				require_NoError(t, err)
				require_Equal(t, purged, 2)
			},
			validate: func(state StreamState) {
				require_Equal(t, state.Msgs, 2)
				require_Equal(t, state.FirstSeq, 3)
				require_Equal(t, state.LastSeq, 4)
			},
		},
		{
			title: "Truncate",
			action: func(fs *fileStore) {
				require_NoError(t, fs.Truncate(2))
			},
			validate: func(state StreamState) {
				require_Equal(t, state.Msgs, 2)
				require_Equal(t, state.FirstSeq, 1)
				require_Equal(t, state.LastSeq, 2)
			},
		},
	}
	for _, test := range tests {
		t.Run(test.title, func(t *testing.T) {
			testFileStoreAllPermutations(t, func(t *testing.T, fcfg FileStoreConfig) {
				cfg := StreamConfig{Name: "zzz", Subjects: []string{"foo.*"}, Storage: FileStorage}
				created := time.Now()
				fs, err := newFileStoreWithCreated(fcfg, cfg, created, prf(&fcfg), nil)
				require_NoError(t, err)
				defer fs.Stop()

				for i := 0; i < 4; i++ {
					subject := fmt.Sprintf("foo.%d", i%2)
					_, _, err = fs.StoreMsg(subject, nil, nil, 0)
					require_NoError(t, err)
				}

				test.action(fs)

				// Confirm state as baseline.
				before := fs.State()
				test.validate(before)

				// Restart should equal state.
				require_NoError(t, fs.Stop())
				fs, err = newFileStoreWithCreated(fcfg, cfg, created, prf(&fcfg), nil)
				require_NoError(t, err)
				defer fs.Stop()

				if state := fs.State(); !reflect.DeepEqual(state, before) {
					t.Fatalf("Expected state of:\n%+v, got:\n%+v", before, state)
				}

				// Stop and remove stream state file.
				require_NoError(t, fs.Stop())
				require_NoError(t, os.Remove(filepath.Join(fs.fcfg.StoreDir, msgDir, streamStreamStateFile)))

				// Recovering based on blocks should result in the same state.
				fs, err = newFileStoreWithCreated(fcfg, cfg, created, prf(&fcfg), nil)
				require_NoError(t, err)
				defer fs.Stop()

				if state := fs.State(); !reflect.DeepEqual(state, before) {
					t.Fatalf("Expected state of:\n%+v, got:\n%+v", before, state)
				}

				// Rebuilding state must also result in the same state.
				fs.rebuildState(nil)
				if state := fs.State(); !reflect.DeepEqual(state, before) {
					t.Fatalf("Expected state of:\n%+v, got:\n%+v", before, state)
				}
			})
		})
	}
}

func TestFileStoreRecoverAfterCompact(t *testing.T) {
	/*
		fs.Compact may rewrite the .blk file if it's large enough. In which case we don't
		need to write tombstones. But if the rewrite isn't done, tombstones must be placed
		to ensure we can properly recover without the index.db file.
	*/
	for _, test := range []struct {
		payloadSize    int
		usesTombstones bool
	}{
		{payloadSize: 1024, usesTombstones: true},
		{payloadSize: 1024 * 1024, usesTombstones: false},
	} {
		t.Run(strconv.Itoa(test.payloadSize), func(t *testing.T) {
			testFileStoreAllPermutations(t, func(t *testing.T, fcfg FileStoreConfig) {
				cfg := StreamConfig{Name: "zzz", Subjects: []string{"foo"}, Storage: FileStorage}
				created := time.Now()
				fs, err := newFileStoreWithCreated(fcfg, cfg, created, prf(&fcfg), nil)
				require_NoError(t, err)
				defer fs.Stop()

				subject := "foo"
				payload := make([]byte, test.payloadSize)
				for i := 0; i < 4; i++ {
					_, _, err = fs.StoreMsg(subject, nil, payload, 0)
					require_NoError(t, err)
				}

				// Confirm state before compacting.
				before := fs.State()
				require_Equal(t, before.Msgs, 4)
				require_Equal(t, before.FirstSeq, 1)
				require_Equal(t, before.LastSeq, 4)
				require_Equal(t, before.Bytes, uint64(emptyRecordLen+len(subject)+test.payloadSize)*4)

				fs.mu.RLock()
				lmb := fs.lmb
				fs.mu.RUnlock()

				// Underlying message block should report the same.
				if fcfg.Cipher == NoCipher && fcfg.Compression == NoCompression {
					lmb.mu.RLock()
					bytes, rbytes := lmb.bytes, lmb.rbytes
					lmb.mu.RUnlock()
					size := uint64(emptyRecordLen+len(subject)+test.payloadSize) * 4
					require_Equal(t, bytes, size)
					require_Equal(t, rbytes, size)
				}

				// Now compact.
				purged, err := fs.Compact(4)
				require_NoError(t, err)
				require_Equal(t, purged, 3)

				// Confirm state after compacting.
				// Bytes should reflect only having a single message left.
				before = fs.State()
				require_Equal(t, before.Msgs, 1)
				require_Equal(t, before.FirstSeq, 4)
				require_Equal(t, before.LastSeq, 4)
				require_Equal(t, before.Bytes, uint64(emptyRecordLen+len(subject)+test.payloadSize))

				// Underlying message block should report the same.
				// Unless the compact didn't rewrite the block but used tombstones,
				// in which case we expect the raw bytes to include them.
				if fcfg.Cipher == NoCipher && fcfg.Compression == NoCompression {
					lmb.mu.RLock()
					bytes, rbytes := lmb.bytes, lmb.rbytes
					lmb.mu.RUnlock()
					size := uint64(emptyRecordLen + len(subject) + test.payloadSize)
					require_Equal(t, bytes, size)
					if test.usesTombstones {
						// 4 messages, 3 tombstones
						size = uint64(emptyRecordLen+len(subject)+test.payloadSize)*4 + uint64(emptyRecordLen)*3
					}
					require_Equal(t, rbytes, size)
				}

				// Restart should equal state.
				require_NoError(t, fs.Stop())
				fs, err = newFileStoreWithCreated(fcfg, cfg, created, prf(&fcfg), nil)
				require_NoError(t, err)
				defer fs.Stop()

				if state := fs.State(); !reflect.DeepEqual(state, before) {
					t.Fatalf("Expected state of:\n%+v, got:\n%+v", before, state)
				}

				// Stop and remove stream state file.
				require_NoError(t, fs.Stop())
				require_NoError(t, os.Remove(filepath.Join(fs.fcfg.StoreDir, msgDir, streamStreamStateFile)))

				// Recovering based on blocks should result in the same state.
				fs, err = newFileStoreWithCreated(fcfg, cfg, created, prf(&fcfg), nil)
				require_NoError(t, err)
				defer fs.Stop()

				if state := fs.State(); !reflect.DeepEqual(state, before) {
					t.Fatalf("Expected state of:\n%+v, got:\n%+v", before, state)
				}

				// Rebuilding state must also result in the same state.
				fs.rebuildState(nil)
				if state := fs.State(); !reflect.DeepEqual(state, before) {
					t.Fatalf("Expected state of:\n%+v, got:\n%+v", before, state)
				}
			})
		})
	}
}

func TestFileStoreRecoverWithEmptyMessageBlock(t *testing.T) {
	testFileStoreAllPermutations(t, func(t *testing.T, fcfg FileStoreConfig) {
		// 4 messages with subject 'foo' and no payload.
		fcfg.BlockSize = 33 * 4
		cfg := StreamConfig{Name: "zzz", Subjects: []string{"foo"}, Storage: FileStorage}
		created := time.Now()
		fs, err := newFileStoreWithCreated(fcfg, cfg, created, prf(&fcfg), nil)
		require_NoError(t, err)
		defer fs.Stop()

		// First message block contains 4 messages.
		for i := 0; i < 4; i++ {
			_, _, err = fs.StoreMsg("foo", nil, nil, 0)
			require_NoError(t, err)
		}

		fs.mu.RLock()
		lblks := len(fs.blks)
		fs.mu.RUnlock()
		require_Len(t, lblks, 1)

		// Second (empty) message block only contains 2 tombstones.
		for i := uint64(1); i <= 2; i++ {
			removed, err := fs.RemoveMsg(i)
			require_NoError(t, err)
			require_True(t, removed)
		}

		fs.mu.RLock()
		lblks = len(fs.blks)
		fs.mu.RUnlock()
		require_Len(t, lblks, 2)

		before := fs.State()
		require_Equal(t, before.Msgs, 2)
		require_Equal(t, before.FirstSeq, 3)
		require_Equal(t, before.LastSeq, 4)

		// Restart should equal state.
		require_NoError(t, fs.Stop())
		fs, err = newFileStoreWithCreated(fcfg, cfg, created, prf(&fcfg), nil)
		require_NoError(t, err)
		defer fs.Stop()

		if state := fs.State(); !reflect.DeepEqual(state, before) {
			t.Fatalf("Expected state of:\n%+v, got:\n%+v", before, state)
		}

		// Stop and remove stream state file.
		require_NoError(t, fs.Stop())
		require_NoError(t, os.Remove(filepath.Join(fs.fcfg.StoreDir, msgDir, streamStreamStateFile)))

		// Recovering based on blocks should result in the same state.
		fs, err = newFileStoreWithCreated(fcfg, cfg, created, prf(&fcfg), nil)
		require_NoError(t, err)
		defer fs.Stop()

		if state := fs.State(); !reflect.DeepEqual(state, before) {
			t.Fatalf("Expected state of:\n%+v, got:\n%+v", before, state)
		}

		// Rebuilding state must also result in the same state.
		fs.rebuildState(nil)
		if state := fs.State(); !reflect.DeepEqual(state, before) {
			t.Fatalf("Expected state of:\n%+v, got:\n%+v", before, state)
		}
	})
}<|MERGE_RESOLUTION|>--- conflicted
+++ resolved
@@ -8580,11 +8580,7 @@
 	})
 }
 
-<<<<<<< HEAD
 func TestFileStoreMessageTTLWriteTombstone(t *testing.T) {
-=======
-func TestFileStoreMessageTTLRecoveredOffByOne(t *testing.T) {
->>>>>>> c3e2f73f
 	s := RunBasicJetStreamServer(t)
 	defer s.Shutdown()
 
@@ -8596,19 +8592,12 @@
 	require_NoError(t, err)
 	defer fs.Stop()
 
-<<<<<<< HEAD
 	ttl := int64(1)
-=======
-	ts := time.Now().UnixNano()
-	ttl := int64(120) // 2 minutes
-	expires := time.Duration(ts) + (time.Second * time.Duration(ttl))
->>>>>>> c3e2f73f
 
 	// When the timed hash wheel state is deleted, the only way we can recover
 	// the TTL is to look at the original message header, therefore the TTL
 	// must be in the headers for this test to work.
 	hdr := fmt.Appendf(nil, "NATS/1.0\r\n%s: %d\r\n", JSMessageTTL, ttl)
-<<<<<<< HEAD
 	_, _, err = fs.StoreMsg("test", hdr, nil, ttl)
 	require_NoError(t, err)
 
@@ -8641,7 +8630,38 @@
 	fn := filepath.Join(dir, msgDir, streamStreamStateFile)
 	require_NoError(t, os.RemoveAll(fn))
 
-=======
+	fs, err = newFileStore(
+		FileStoreConfig{StoreDir: dir, srv: s},
+		StreamConfig{Name: "zzz", Subjects: []string{"test"}, Storage: FileStorage, AllowMsgTTL: true})
+	require_NoError(t, err)
+	defer fs.Stop()
+
+	fs.FastState(&ss)
+	require_Equal(t, ss.Msgs, 1)
+	require_Equal(t, ss.FirstSeq, 2)
+	require_Equal(t, ss.LastSeq, 2)
+}
+
+func TestFileStoreMessageTTLRecoveredOffByOne(t *testing.T) {
+	s := RunBasicJetStreamServer(t)
+	defer s.Shutdown()
+
+	dir := t.TempDir()
+
+	fs, err := newFileStore(
+		FileStoreConfig{StoreDir: dir, srv: s},
+		StreamConfig{Name: "zzz", Subjects: []string{"test"}, Storage: FileStorage, AllowMsgTTL: true})
+	require_NoError(t, err)
+	defer fs.Stop()
+
+	ts := time.Now().UnixNano()
+	ttl := int64(120) // 2 minutes
+	expires := time.Duration(ts) + (time.Second * time.Duration(ttl))
+
+	// When the timed hash wheel state is deleted, the only way we can recover
+	// the TTL is to look at the original message header, therefore the TTL
+	// must be in the headers for this test to work.
+	hdr := fmt.Appendf(nil, "NATS/1.0\r\n%s: %d\r\n", JSMessageTTL, ttl)
 	require_NoError(t, fs.StoreRawMsg("test", hdr, nil, 1, ts, ttl))
 
 	var ss StreamState
@@ -8660,7 +8680,6 @@
 	require_NoError(t, err)
 
 	fs.Stop()
->>>>>>> c3e2f73f
 	fs, err = newFileStore(
 		FileStoreConfig{StoreDir: dir, srv: s},
 		StreamConfig{Name: "zzz", Subjects: []string{"test"}, Storage: FileStorage, AllowMsgTTL: true})
@@ -8669,10 +8688,6 @@
 
 	fs.FastState(&ss)
 	require_Equal(t, ss.Msgs, 1)
-<<<<<<< HEAD
-	require_Equal(t, ss.FirstSeq, 2)
-	require_Equal(t, ss.LastSeq, 2)
-=======
 	require_Equal(t, ss.FirstSeq, 1)
 	require_Equal(t, ss.LastSeq, 1)
 
@@ -8680,7 +8695,6 @@
 	ttlc = fs.ttls.Count()
 	fs.mu.Unlock()
 	require_Equal(t, ttlc, 0)
->>>>>>> c3e2f73f
 }
 
 func TestFileStoreDontSpamCompactWhenMostlyTombstones(t *testing.T) {

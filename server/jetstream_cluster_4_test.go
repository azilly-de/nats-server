// Copyright 2022-2024 The NATS Authors
// Licensed under the Apache License, Version 2.0 (the "License");
// you may not use this file except in compliance with the License.
// You may obtain a copy of the License at
//
// http://www.apache.org/licenses/LICENSE-2.0
//
// Unless required by applicable law or agreed to in writing, software
// distributed under the License is distributed on an "AS IS" BASIS,
// WITHOUT WARRANTIES OR CONDITIONS OF ANY KIND, either express or implied.
// See the License for the specific language governing permissions and
// limitations under the License.

//go:build !skip_js_tests && !skip_js_cluster_tests_4
// +build !skip_js_tests,!skip_js_cluster_tests_4

package server

import (
	"context"
	"encoding/binary"
	"encoding/json"
	"errors"
	"fmt"
	"math/rand"
	"os"
	"path"
	"path/filepath"
	"runtime"
	"slices"
	"strconv"
	"strings"
	"sync"
	"sync/atomic"
	"testing"
	"time"

	"github.com/nats-io/nats.go"
	"github.com/nats-io/nuid"
)

func TestJetStreamClusterWorkQueueStreamDiscardNewDesync(t *testing.T) {
	t.Run("max msgs", func(t *testing.T) {
		testJetStreamClusterWorkQueueStreamDiscardNewDesync(t, &nats.StreamConfig{
			Name:      "WQTEST_MM",
			Subjects:  []string{"messages.*"},
			Replicas:  3,
			MaxAge:    10 * time.Minute,
			MaxMsgs:   100,
			Retention: nats.WorkQueuePolicy,
			Discard:   nats.DiscardNew,
		})
	})
	t.Run("max bytes", func(t *testing.T) {
		testJetStreamClusterWorkQueueStreamDiscardNewDesync(t, &nats.StreamConfig{
			Name:      "WQTEST_MB",
			Subjects:  []string{"messages.*"},
			Replicas:  3,
			MaxAge:    10 * time.Minute,
			MaxBytes:  1 * 1024 * 1024,
			Retention: nats.WorkQueuePolicy,
			Discard:   nats.DiscardNew,
		})
	})
}

func testJetStreamClusterWorkQueueStreamDiscardNewDesync(t *testing.T, sc *nats.StreamConfig) {
	conf := `
	listen: 127.0.0.1:-1
	server_name: %s
	jetstream: {
		store_dir: '%s',
	}
	cluster {
		name: %s
		listen: 127.0.0.1:%d
		routes = [%s]
	}
        system_account: sys
        no_auth_user: js
	accounts {
	  sys {
	    users = [
	      { user: sys, pass: sys }
	    ]
	  }
	  js {
	    jetstream = enabled
	    users = [
	      { user: js, pass: js }
	    ]
	  }
	}`
	c := createJetStreamClusterWithTemplate(t, conf, sc.Name, 3)
	defer c.shutdown()

	nc, js := jsClientConnect(t, c.randomServer())
	defer nc.Close()

	cnc, cjs := jsClientConnect(t, c.randomServer())
	defer cnc.Close()

	_, err := js.AddStream(sc)
	require_NoError(t, err)

	ctx, cancel := context.WithCancel(context.Background())
	defer cancel()

	psub, err := cjs.PullSubscribe("messages.*", "consumer")
	require_NoError(t, err)

	stepDown := func() {
		_, err = nc.Request(fmt.Sprintf(JSApiStreamLeaderStepDownT, sc.Name), nil, time.Second)
	}

	// Messages will be produced and consumed in parallel, then once there are
	// enough errors a leader election will be triggered.
	var (
		wg          sync.WaitGroup
		received    uint64
		errCh       = make(chan error, 100_000)
		receivedMap = make(map[string]*nats.Msg)
	)
	wg.Add(1)
	go func() {
		tick := time.NewTicker(20 * time.Millisecond)
		for {
			select {
			case <-ctx.Done():
				wg.Done()
				return
			case <-tick.C:
				msgs, err := psub.Fetch(10, nats.MaxWait(200*time.Millisecond))
				if err != nil {
					// The consumer will continue to timeout here eventually.
					continue
				}
				for _, msg := range msgs {
					received++
					receivedMap[msg.Subject] = msg
					msg.Ack()
				}
			}
		}
	}()

	shouldDrop := make(map[string]error)
	wg.Add(1)
	go func() {
		payload := []byte(strings.Repeat("A", 1024))
		tick := time.NewTicker(1 * time.Millisecond)
		for i := 1; ; i++ {
			select {
			case <-ctx.Done():
				wg.Done()
				return
			case <-tick.C:
				subject := fmt.Sprintf("messages.%d", i)
				_, err := js.Publish(subject, payload, nats.RetryAttempts(0))
				if err != nil {
					errCh <- err
				}
				// Capture the messages that have failed.
				if err != nil {
					shouldDrop[subject] = err
				}
			}
		}
	}()

	// Collect enough errors to cause things to get out of sync.
	var errCount int
Setup:
	for {
		select {
		case err = <-errCh:
			errCount++
			if errCount%500 == 0 {
				stepDown()
			} else if errCount >= 2000 {
				// Stop both producing and consuming.
				cancel()
				break Setup
			}
		case <-time.After(5 * time.Second):
			// Unblock the test and continue.
			cancel()
			break Setup
		}
	}

	// Both goroutines should be exiting now..
	wg.Wait()

	// Let acks propagate for stream checks.
	time.Sleep(250 * time.Millisecond)

	// Check messages that ought to have been dropped.
	for subject := range receivedMap {
		found, ok := shouldDrop[subject]
		if ok {
			t.Errorf("Should have dropped message published on %q since got error: %v", subject, found)
		}
	}
}

// https://github.com/nats-io/nats-server/issues/5071
func TestJetStreamClusterStreamPlacementDistribution(t *testing.T) {
	c := createJetStreamClusterExplicit(t, "R3S", 5)
	defer c.shutdown()

	s := c.randomNonLeader()
	nc, js := jsClientConnect(t, s)
	defer nc.Close()

	for i := 1; i <= 10; i++ {
		_, err := js.AddStream(&nats.StreamConfig{
			Name:     fmt.Sprintf("TEST:%d", i),
			Subjects: []string{fmt.Sprintf("foo.%d.*", i)},
			Replicas: 3,
		})
		require_NoError(t, err)
	}

	// 10 streams, 3 replicas div 5 servers.
	expectedStreams := 10 * 3 / 5
	for _, s := range c.servers {
		jsz, err := s.Jsz(nil)
		require_NoError(t, err)
		require_Equal(t, jsz.Streams, expectedStreams)
	}
}

func TestJetStreamClusterSourceWorkingQueueWithLimit(t *testing.T) {
	c := createJetStreamClusterExplicit(t, "WQ3", 3)
	defer c.shutdown()

	nc, js := jsClientConnect(t, c.randomServer())
	defer nc.Close()

	_, err := js.AddStream(&nats.StreamConfig{Name: "test", Subjects: []string{"test"}, Replicas: 3})
	require_NoError(t, err)

	_, err = js.AddStream(&nats.StreamConfig{Name: "wq", MaxMsgs: 100, Discard: nats.DiscardNew, Retention: nats.WorkQueuePolicy,
		Sources: []*nats.StreamSource{{Name: "test"}}, Replicas: 3})
	require_NoError(t, err)

	sendBatch := func(subject string, n int) {
		for i := 0; i < n; i++ {
			_, err = js.Publish(subject, []byte(strconv.Itoa(i)))
			require_NoError(t, err)
		}
	}
	// Populate each one.
	sendBatch("test", 300)

	checkFor(t, 3*time.Second, 250*time.Millisecond, func() error {
		si, err := js.StreamInfo("wq")
		require_NoError(t, err)
		if si.State.Msgs != 100 {
			return fmt.Errorf("Expected 100 msgs, got state: %+v", si.State)
		}
		return nil
	})

	_, err = js.AddConsumer("wq", &nats.ConsumerConfig{Durable: "wqc", FilterSubject: "test", AckPolicy: nats.AckExplicitPolicy})
	require_NoError(t, err)

	ss, err := js.PullSubscribe("test", "wqc", nats.Bind("wq", "wqc"))
	require_NoError(t, err)
	// we must have at least one message on the transformed subject name (ie no timeout)
	f := func(done chan bool) {
		for i := 0; i < 300; i++ {
			m, err := ss.Fetch(1, nats.MaxWait(3*time.Second))
			require_NoError(t, err)
			p, err := strconv.Atoi(string(m[0].Data))
			require_NoError(t, err)
			require_Equal(t, p, i)
			time.Sleep(11 * time.Millisecond)
			err = m[0].Ack()
			require_NoError(t, err)
		}
		done <- true
	}

	var doneChan = make(chan bool)
	go f(doneChan)

	checkFor(t, 6*time.Second, 100*time.Millisecond, func() error {
		si, err := js.StreamInfo("wq")
		require_NoError(t, err)
		if si.State.Msgs > 0 && si.State.Msgs <= 100 {
			return fmt.Errorf("Expected 0 msgs, got: %d", si.State.Msgs)
		} else if si.State.Msgs > 100 {
			t.Fatalf("Got more than our 100 message limit: %+v", si.State)
		}
		return nil
	})

	select {
	case <-doneChan:
		ss.Drain()
	case <-time.After(5 * time.Second):
		t.Fatalf("Did not receive completion signal")
	}
}

func TestJetStreamClusterConsumerPauseViaConfig(t *testing.T) {
	c := createJetStreamClusterExplicit(t, "R3S", 3)
	defer c.shutdown()

	nc, js := jsClientConnect(t, c.randomServer())
	defer nc.Close()

	_, err := js.AddStream(&nats.StreamConfig{
		Name:     "TEST",
		Subjects: []string{"foo"},
		Replicas: 3,
	})
	require_NoError(t, err)

	jsTestPause_CreateOrUpdateConsumer(t, nc, ActionCreate, "TEST", ConsumerConfig{
		Name:     "my_consumer",
		Replicas: 3,
	})

	sub, err := js.PullSubscribe("foo", "", nats.Bind("TEST", "my_consumer"))
	require_NoError(t, err)

	stepdown := func() {
		t.Helper()
		_, err := nc.Request(fmt.Sprintf(JSApiConsumerLeaderStepDownT, "TEST", "my_consumer"), nil, time.Second)
		require_NoError(t, err)
		c.waitOnConsumerLeader(globalAccountName, "TEST", "my_consumer")
	}

	publish := func(wait time.Duration) {
		t.Helper()
		for i := 0; i < 5; i++ {
			_, err = js.Publish("foo", []byte("OK"))
			require_NoError(t, err)
		}
		msgs, err := sub.Fetch(5, nats.MaxWait(wait))
		require_NoError(t, err)
		require_Equal(t, len(msgs), 5)
	}

	// This should be fast as there's no deadline.
	publish(time.Second)

	// Now we're going to set the deadline.
	deadline := jsTestPause_PauseConsumer(t, nc, "TEST", "my_consumer", time.Now().Add(time.Second*3))
	c.waitOnAllCurrent()

	// It will now take longer than 3 seconds.
	publish(time.Second * 5)
	require_True(t, time.Now().After(deadline))

	// The next set of publishes after the deadline should now be fast.
	publish(time.Second)

	// We'll kick the leader, but since we're after the deadline, this
	// should still be fast.
	stepdown()
	publish(time.Second)

	// Now we're going to do an update and then immediately kick the
	// leader. The pause should still be in effect afterwards.
	deadline = jsTestPause_PauseConsumer(t, nc, "TEST", "my_consumer", time.Now().Add(time.Second*3))
	c.waitOnAllCurrent()
	publish(time.Second * 5)
	require_True(t, time.Now().After(deadline))

	// The next set of publishes after the deadline should now be fast.
	publish(time.Second)
}

func TestJetStreamClusterConsumerPauseViaEndpoint(t *testing.T) {
	c := createJetStreamClusterExplicit(t, "R3S", 3)
	defer c.shutdown()

	nc, js := jsClientConnect(t, c.randomServer())
	defer nc.Close()

	_, err := js.AddStream(&nats.StreamConfig{
		Name:     "TEST",
		Subjects: []string{"push", "pull"},
		Replicas: 3,
	})
	require_NoError(t, err)

	t.Run("PullConsumer", func(t *testing.T) {
		_, err := js.AddConsumer("TEST", &nats.ConsumerConfig{
			Name: "pull_consumer",
		})
		require_NoError(t, err)

		sub, err := js.PullSubscribe("pull", "", nats.Bind("TEST", "pull_consumer"))
		require_NoError(t, err)

		// This should succeed as there's no pause, so it definitely
		// shouldn't take more than a second.
		for i := 0; i < 10; i++ {
			_, err = js.Publish("pull", []byte("OK"))
			require_NoError(t, err)
		}
		msgs, err := sub.Fetch(10, nats.MaxWait(time.Second))
		require_NoError(t, err)
		require_Equal(t, len(msgs), 10)

		// Now we'll pause the consumer for 3 seconds.
		deadline := time.Now().Add(time.Second * 3)
		require_True(t, jsTestPause_PauseConsumer(t, nc, "TEST", "pull_consumer", deadline).Equal(deadline))
		c.waitOnAllCurrent()

		// This should fail as we'll wait for only half of the deadline.
		for i := 0; i < 10; i++ {
			_, err = js.Publish("pull", []byte("OK"))
			require_NoError(t, err)
		}
		_, err = sub.Fetch(10, nats.MaxWait(time.Until(deadline)/2))
		require_Error(t, err, nats.ErrTimeout)

		// This should succeed after a short wait, and when we're done,
		// we should be after the deadline.
		msgs, err = sub.Fetch(10)
		require_NoError(t, err)
		require_Equal(t, len(msgs), 10)
		require_True(t, time.Now().After(deadline))

		// This should succeed as there's no pause, so it definitely
		// shouldn't take more than a second.
		for i := 0; i < 10; i++ {
			_, err = js.Publish("pull", []byte("OK"))
			require_NoError(t, err)
		}
		msgs, err = sub.Fetch(10, nats.MaxWait(time.Second))
		require_NoError(t, err)
		require_Equal(t, len(msgs), 10)

		require_True(t, jsTestPause_PauseConsumer(t, nc, "TEST", "pull_consumer", time.Time{}).Equal(time.Time{}))
		c.waitOnAllCurrent()

		// This should succeed as there's no pause, so it definitely
		// shouldn't take more than a second.
		for i := 0; i < 10; i++ {
			_, err = js.Publish("pull", []byte("OK"))
			require_NoError(t, err)
		}
		msgs, err = sub.Fetch(10, nats.MaxWait(time.Second))
		require_NoError(t, err)
		require_Equal(t, len(msgs), 10)
	})

	t.Run("PushConsumer", func(t *testing.T) {
		ch := make(chan *nats.Msg, 100)
		_, err = js.ChanSubscribe("push", ch, nats.BindStream("TEST"), nats.ConsumerName("push_consumer"))
		require_NoError(t, err)

		// This should succeed as there's no pause, so it definitely
		// shouldn't take more than a second.
		for i := 0; i < 10; i++ {
			_, err = js.Publish("push", []byte("OK"))
			require_NoError(t, err)
		}
		for i := 0; i < 10; i++ {
			msg := require_ChanRead(t, ch, time.Second)
			require_NotEqual(t, msg, nil)
		}

		// Now we'll pause the consumer for 3 seconds.
		deadline := time.Now().Add(time.Second * 3)
		require_True(t, jsTestPause_PauseConsumer(t, nc, "TEST", "push_consumer", deadline).Equal(deadline))
		c.waitOnAllCurrent()

		// This should succeed after a short wait, and when we're done,
		// we should be after the deadline.
		for i := 0; i < 10; i++ {
			_, err = js.Publish("push", []byte("OK"))
			require_NoError(t, err)
		}
		for i := 0; i < 10; i++ {
			msg := require_ChanRead(t, ch, time.Second*5)
			require_NotEqual(t, msg, nil)
			require_True(t, time.Now().After(deadline))
		}

		// This should succeed as there's no pause, so it definitely
		// shouldn't take more than a second.
		for i := 0; i < 10; i++ {
			_, err = js.Publish("push", []byte("OK"))
			require_NoError(t, err)
		}
		for i := 0; i < 10; i++ {
			msg := require_ChanRead(t, ch, time.Second)
			require_NotEqual(t, msg, nil)
		}

		require_True(t, jsTestPause_PauseConsumer(t, nc, "TEST", "push_consumer", time.Time{}).Equal(time.Time{}))
		c.waitOnAllCurrent()

		// This should succeed as there's no pause, so it definitely
		// shouldn't take more than a second.
		for i := 0; i < 10; i++ {
			_, err = js.Publish("push", []byte("OK"))
			require_NoError(t, err)
		}
		for i := 0; i < 10; i++ {
			msg := require_ChanRead(t, ch, time.Second)
			require_NotEqual(t, msg, nil)
		}
	})
}

func TestJetStreamClusterConsumerPauseTimerFollowsLeader(t *testing.T) {
	c := createJetStreamClusterExplicit(t, "R3S", 3)
	defer c.shutdown()

	nc, js := jsClientConnect(t, c.randomServer())
	defer nc.Close()

	_, err := js.AddStream(&nats.StreamConfig{
		Name:     "TEST",
		Subjects: []string{"foo"},
		Replicas: 3,
	})
	require_NoError(t, err)

	deadline := time.Now().Add(time.Hour)
	jsTestPause_CreateOrUpdateConsumer(t, nc, ActionCreate, "TEST", ConsumerConfig{
		Name:       "my_consumer",
		PauseUntil: &deadline,
		Replicas:   3,
	})

	for i := 0; i < 10; i++ {
		c.waitOnConsumerLeader(globalAccountName, "TEST", "my_consumer")
		c.waitOnAllCurrent()

		for _, s := range c.servers {
			stream, err := s.gacc.lookupStream("TEST")
			require_NoError(t, err)

			consumer := stream.lookupConsumer("my_consumer")
			require_NotEqual(t, consumer, nil)

			isLeader := s.JetStreamIsConsumerLeader(globalAccountName, "TEST", "my_consumer")

			consumer.mu.RLock()
			hasTimer := consumer.uptmr != nil
			consumer.mu.RUnlock()

			require_Equal(t, isLeader, hasTimer)
		}

		_, err = nc.Request(fmt.Sprintf(JSApiConsumerLeaderStepDownT, "TEST", "my_consumer"), nil, time.Second)
		require_NoError(t, err)
	}
}

func TestJetStreamClusterConsumerPauseResumeViaEndpoint(t *testing.T) {
	c := createJetStreamClusterExplicit(t, "R3S", 3)
	defer c.shutdown()

	nc, js := jsClientConnect(t, c.randomServer())
	defer nc.Close()

	_, err := js.AddStream(&nats.StreamConfig{
		Name:     "TEST",
		Subjects: []string{"TEST"},
		Replicas: 3,
	})
	require_NoError(t, err)

	_, err = js.AddConsumer("TEST", &nats.ConsumerConfig{
		Name:     "CONSUMER",
		Replicas: 3,
	})
	require_NoError(t, err)

	getConsumerInfo := func() ConsumerInfo {
		var ci ConsumerInfo
		infoResp, err := nc.Request("$JS.API.CONSUMER.INFO.TEST.CONSUMER", nil, time.Second)
		require_NoError(t, err)
		err = json.Unmarshal(infoResp.Data, &ci)
		require_NoError(t, err)
		return ci
	}

	// Ensure we are not paused
	require_False(t, getConsumerInfo().Paused)

	// Use pause advisories to know when pause/resume is applied.
	ch := make(chan *nats.Msg, 10)
	_, err = nc.ChanSubscribe(JSAdvisoryConsumerPausePre+".TEST.CONSUMER", ch)
	require_NoError(t, err)

	// Now we'll pause the consumer for 30 seconds.
	deadline := time.Now().Add(time.Second * 30)
	require_True(t, jsTestPause_PauseConsumer(t, nc, "TEST", "CONSUMER", deadline).Equal(deadline))
	require_ChanRead(t, ch, time.Second*2)
	require_Len(t, len(ch), 0)

	// Ensure the consumer reflects being paused
	require_True(t, getConsumerInfo().Paused)

	subj := fmt.Sprintf("$JS.API.CONSUMER.PAUSE.%s.%s", "TEST", "CONSUMER")
	_, err = nc.Request(subj, nil, time.Second)
	require_NoError(t, err)
	require_ChanRead(t, ch, time.Second*2)
	require_Len(t, len(ch), 0)

	// Ensure the consumer reflects being resumed
	require_False(t, getConsumerInfo().Paused)
}

func TestJetStreamClusterConsumerPauseHeartbeats(t *testing.T) {
	c := createJetStreamClusterExplicit(t, "R3S", 3)
	defer c.shutdown()

	nc, js := jsClientConnect(t, c.randomServer())
	defer nc.Close()

	_, err := js.AddStream(&nats.StreamConfig{
		Name:     "TEST",
		Subjects: []string{"foo"},
		Replicas: 3,
	})
	require_NoError(t, err)

	deadline := time.Now().Add(time.Hour)
	dsubj := "deliver_subj"

	ci := jsTestPause_CreateOrUpdateConsumer(t, nc, ActionCreate, "TEST", ConsumerConfig{
		Name:           "my_consumer",
		PauseUntil:     &deadline,
		Heartbeat:      time.Millisecond * 100,
		DeliverSubject: dsubj,
	})
	require_True(t, ci.Config.PauseUntil.Equal(deadline))

	ch := make(chan *nats.Msg, 10)
	_, err = nc.ChanSubscribe(dsubj, ch)
	require_NoError(t, err)

	for i := 0; i < 20; i++ {
		msg := require_ChanRead(t, ch, time.Millisecond*200)
		require_Equal(t, msg.Header.Get("Status"), "100")
		require_Equal(t, msg.Header.Get("Description"), "Idle Heartbeat")
	}
}

func TestJetStreamClusterConsumerPauseAdvisories(t *testing.T) {
	c := createJetStreamClusterExplicit(t, "R3S", 3)
	defer c.shutdown()

	nc, js := jsClientConnect(t, c.randomServer())
	defer nc.Close()

	checkAdvisory := func(msg *nats.Msg, shouldBePaused bool, deadline time.Time) {
		t.Helper()
		var advisory JSConsumerPauseAdvisory
		require_NoError(t, json.Unmarshal(msg.Data, &advisory))
		require_Equal(t, advisory.Stream, "TEST")
		require_Equal(t, advisory.Consumer, "my_consumer")
		require_Equal(t, advisory.Paused, shouldBePaused)
		require_True(t, advisory.PauseUntil.Equal(deadline))
	}

	_, err := js.AddStream(&nats.StreamConfig{
		Name:     "TEST",
		Subjects: []string{"foo"},
		Replicas: 3,
	})
	require_NoError(t, err)

	ch := make(chan *nats.Msg, 10)
	_, err = nc.ChanSubscribe(JSAdvisoryConsumerPausePre+".TEST.my_consumer", ch)
	require_NoError(t, err)

	deadline := time.Now().Add(time.Second)
	jsTestPause_CreateOrUpdateConsumer(t, nc, ActionCreate, "TEST", ConsumerConfig{
		Name:       "my_consumer",
		PauseUntil: &deadline,
		Replicas:   3,
	})

	// First advisory should tell us that the consumer was paused
	// on creation.
	msg := require_ChanRead(t, ch, time.Second*2)
	checkAdvisory(msg, true, deadline)
	require_Len(t, len(ch), 0) // Should only receive one advisory.

	// The second one for the unpause.
	msg = require_ChanRead(t, ch, time.Second*2)
	checkAdvisory(msg, false, deadline)
	require_Len(t, len(ch), 0) // Should only receive one advisory.

	// Now we'll pause the consumer for a second using the API.
	deadline = time.Now().Add(time.Second)
	require_True(t, jsTestPause_PauseConsumer(t, nc, "TEST", "my_consumer", deadline).Equal(deadline))

	// Third advisory should tell us about the pause via the API.
	msg = require_ChanRead(t, ch, time.Second*2)
	checkAdvisory(msg, true, deadline)
	require_Len(t, len(ch), 0) // Should only receive one advisory.

	// Finally that should unpause.
	msg = require_ChanRead(t, ch, time.Second*2)
	checkAdvisory(msg, false, deadline)
	require_Len(t, len(ch), 0) // Should only receive one advisory.

	// Now we're going to set the deadline into the future so we can
	// see what happens when we kick leaders or restart.
	deadline = time.Now().Add(time.Hour)
	require_True(t, jsTestPause_PauseConsumer(t, nc, "TEST", "my_consumer", deadline).Equal(deadline))

	// Setting the deadline should have generated an advisory.
	msg = require_ChanRead(t, ch, time.Second)
	checkAdvisory(msg, true, deadline)
	require_Len(t, len(ch), 0) // Should only receive one advisory.

	// Try to kick the consumer leader.
	srv := c.consumerLeader(globalAccountName, "TEST", "my_consumer")
	srv.JetStreamStepdownConsumer(globalAccountName, "TEST", "my_consumer")
	c.waitOnConsumerLeader(globalAccountName, "TEST", "my_consumer")

	// This shouldn't have generated an advisory.
	require_NoChanRead(t, ch, time.Second)
}

func TestJetStreamClusterConsumerPauseSurvivesRestart(t *testing.T) {
	c := createJetStreamClusterExplicit(t, "R3S", 3)
	defer c.shutdown()

	nc, js := jsClientConnect(t, c.randomServer())
	defer nc.Close()

	checkTimer := func(s *Server) {
		stream, err := s.gacc.lookupStream("TEST")
		require_NoError(t, err)

		consumer := stream.lookupConsumer("my_consumer")
		require_NotEqual(t, consumer, nil)

		consumer.mu.RLock()
		timer := consumer.uptmr
		consumer.mu.RUnlock()
		require_True(t, timer != nil)
	}

	_, err := js.AddStream(&nats.StreamConfig{
		Name:     "TEST",
		Subjects: []string{"foo"},
		Replicas: 3,
	})
	require_NoError(t, err)

	deadline := time.Now().Add(time.Hour)
	jsTestPause_CreateOrUpdateConsumer(t, nc, ActionCreate, "TEST", ConsumerConfig{
		Name:       "my_consumer",
		PauseUntil: &deadline,
		Replicas:   3,
	})

	// First try with just restarting the consumer leader.
	srv := c.consumerLeader(globalAccountName, "TEST", "my_consumer")
	srv.Shutdown()
	c.restartServer(srv)
	c.waitOnAllCurrent()
	c.waitOnConsumerLeader(globalAccountName, "TEST", "my_consumer")
	leader := c.consumerLeader(globalAccountName, "TEST", "my_consumer")
	require_True(t, leader != nil)
	checkTimer(leader)

	// Then try restarting the entire cluster.
	c.stopAll()
	c.restartAllSamePorts()
	c.waitOnAllCurrent()
	c.waitOnConsumerLeader(globalAccountName, "TEST", "my_consumer")
	leader = c.consumerLeader(globalAccountName, "TEST", "my_consumer")
	require_True(t, leader != nil)
	checkTimer(leader)
}

func TestJetStreamClusterStreamOrphanMsgsAndReplicasDrifting(t *testing.T) {
	streamCheckInterestStateInterval = 4 * time.Second
	streamCheckInterestStateJitterInSeconds = 1
	defer func() {
		streamCheckInterestStateInterval = defaultStreamCheckInterestStateInterval
		streamCheckInterestStateJitterInSeconds = defaultStreamCheckInterestStateJitterInSeconds
	}()

	type testParams struct {
		restartAny       bool
		restartLeader    bool
		rolloutRestart   bool
		ldmRestart       bool
		restarts         int
		checkHealthz     bool
		reconnectRoutes  bool
		reconnectClients bool
	}
	test := func(t *testing.T, params *testParams, sc *nats.StreamConfig) {
		conf := `
		listen: 127.0.0.1:-1
		server_name: %s
		jetstream: {
			store_dir: '%s',
		}
		cluster {
			name: %s
			listen: 127.0.0.1:%d
			routes = [%s]
		}
		server_tags: ["test"]
		system_account: sys
		no_auth_user: js
		accounts {
			sys { users = [ { user: sys, pass: sys } ] }
			js {
				jetstream = enabled
				users = [ { user: js, pass: js } ]
		    }
		}`
		c := createJetStreamClusterWithTemplate(t, conf, sc.Name, 3)
		defer c.shutdown()

		// Update lame duck duration for all servers.
		for _, s := range c.servers {
			s.optsMu.Lock()
			s.opts.LameDuckDuration = 5 * time.Second
			s.opts.LameDuckGracePeriod = -5 * time.Second
			s.optsMu.Unlock()
		}

		nc, js := jsClientConnect(t, c.randomServer())
		defer nc.Close()

		cnc, cjs := jsClientConnect(t, c.randomServer())
		defer cnc.Close()

		_, err := js.AddStream(sc)
		require_NoError(t, err)

		pctx, cancel := context.WithTimeout(context.Background(), 30*time.Second)
		defer cancel()

		// Start producers
		var wg sync.WaitGroup

		// First call is just to create the pull subscribers.
		mp := nats.MaxAckPending(10000)
		mw := nats.PullMaxWaiting(1000)
		aw := nats.AckWait(5 * time.Second)

		for i := 0; i < 10; i++ {
			for _, partition := range []string{"EEEEE"} {
				subject := fmt.Sprintf("MSGS.%s.*.H.100XY.*.*.WQ.00000000000%d", partition, i)
				consumer := fmt.Sprintf("consumer:%s:%d", partition, i)
				_, err := cjs.PullSubscribe(subject, consumer, mp, mw, aw)
				require_NoError(t, err)
			}
		}

		// Create a single consumer that does no activity.
		// Make sure we still calculate low ack properly and cleanup etc.
		_, err = cjs.PullSubscribe("MSGS.ZZ.>", "consumer:ZZ:0", mp, mw, aw)
		require_NoError(t, err)

		subjects := []string{
			"MSGS.EEEEE.P.H.100XY.1.100Z.WQ.000000000000",
			"MSGS.EEEEE.P.H.100XY.1.100Z.WQ.000000000001",
			"MSGS.EEEEE.P.H.100XY.1.100Z.WQ.000000000002",
			"MSGS.EEEEE.P.H.100XY.1.100Z.WQ.000000000003",
			"MSGS.EEEEE.P.H.100XY.1.100Z.WQ.000000000004",
			"MSGS.EEEEE.P.H.100XY.1.100Z.WQ.000000000005",
			"MSGS.EEEEE.P.H.100XY.1.100Z.WQ.000000000006",
			"MSGS.EEEEE.P.H.100XY.1.100Z.WQ.000000000007",
			"MSGS.EEEEE.P.H.100XY.1.100Z.WQ.000000000008",
			"MSGS.EEEEE.P.H.100XY.1.100Z.WQ.000000000009",
		}
		payload := []byte(strings.Repeat("A", 1024))

		for i := 0; i < 50; i++ {
			wg.Add(1)
			go func() {
				pnc, pjs := jsClientConnect(t, c.randomServer())
				defer pnc.Close()

				for i := 1; i < 200_000; i++ {
					select {
					case <-pctx.Done():
						wg.Done()
						return
					default:
					}
					for _, subject := range subjects {
						// Send each message a few times.
						msgID := nats.MsgId(nuid.Next())
						pjs.PublishAsync(subject, payload, msgID)
						pjs.Publish(subject, payload, msgID, nats.AckWait(250*time.Millisecond))
						pjs.Publish(subject, payload, msgID, nats.AckWait(250*time.Millisecond))
					}
				}
			}()
		}

		// Rogue publisher that sends the same msg ID everytime.
		for i := 0; i < 10; i++ {
			wg.Add(1)
			go func() {
				pnc, pjs := jsClientConnect(t, c.randomServer())
				defer pnc.Close()

				msgID := nats.MsgId("1234567890")
				for i := 1; ; i++ {
					select {
					case <-pctx.Done():
						wg.Done()
						return
					default:
					}
					for _, subject := range subjects {
						// Send each message a few times.
						pjs.PublishAsync(subject, payload, msgID, nats.RetryAttempts(0), nats.RetryWait(0))
						pjs.Publish(subject, payload, msgID, nats.AckWait(1*time.Millisecond), nats.RetryAttempts(0), nats.RetryWait(0))
						pjs.Publish(subject, payload, msgID, nats.AckWait(1*time.Millisecond), nats.RetryAttempts(0), nats.RetryWait(0))
					}
				}
			}()
		}

		// Let enough messages into the stream then start consumers.
		time.Sleep(15 * time.Second)

		ctx, cancel := context.WithTimeout(context.Background(), 45*time.Second)
		defer cancel()

		for i := 0; i < 10; i++ {
			subject := fmt.Sprintf("MSGS.EEEEE.*.H.100XY.*.*.WQ.00000000000%d", i)
			consumer := fmt.Sprintf("consumer:EEEEE:%d", i)
			for n := 0; n < 5; n++ {
				cpnc, cpjs := jsClientConnect(t, c.randomServer())
				defer cpnc.Close()

				psub, err := cpjs.PullSubscribe(subject, consumer, mp, mw, aw)
				require_NoError(t, err)

				time.AfterFunc(15*time.Second, func() {
					cpnc.Close()
				})

				wg.Add(1)
				go func() {
					tick := time.NewTicker(1 * time.Millisecond)
					for {
						if cpnc.IsClosed() {
							wg.Done()
							return
						}
						select {
						case <-ctx.Done():
							wg.Done()
							return
						case <-tick.C:
							// Fetch 1 first, then if no errors Fetch 100.
							msgs, err := psub.Fetch(1, nats.MaxWait(200*time.Millisecond))
							if err != nil {
								continue
							}
							for _, msg := range msgs {
								msg.Ack()
							}
							msgs, err = psub.Fetch(100, nats.MaxWait(200*time.Millisecond))
							if err != nil {
								continue
							}
							for _, msg := range msgs {
								msg.Ack()
							}
							msgs, err = psub.Fetch(1000, nats.MaxWait(200*time.Millisecond))
							if err != nil {
								continue
							}
							for _, msg := range msgs {
								msg.Ack()
							}
						}
					}
				}()
			}
		}

		for i := 0; i < 10; i++ {
			subject := fmt.Sprintf("MSGS.EEEEE.*.H.100XY.*.*.WQ.00000000000%d", i)
			consumer := fmt.Sprintf("consumer:EEEEE:%d", i)
			for n := 0; n < 10; n++ {
				cpnc, cpjs := jsClientConnect(t, c.randomServer())
				defer cpnc.Close()

				psub, err := cpjs.PullSubscribe(subject, consumer, mp, mw, aw)
				if err != nil {
					t.Logf("ERROR: %v", err)
					continue
				}

				wg.Add(1)
				go func() {
					tick := time.NewTicker(1 * time.Millisecond)
					for {
						select {
						case <-ctx.Done():
							wg.Done()
							return
						case <-tick.C:
							// Fetch 1 first, then if no errors Fetch 100.
							msgs, err := psub.Fetch(1, nats.MaxWait(200*time.Millisecond))
							if err != nil {
								continue
							}
							for _, msg := range msgs {
								msg.Ack()
							}
							msgs, err = psub.Fetch(100, nats.MaxWait(200*time.Millisecond))
							if err != nil {
								continue
							}
							for _, msg := range msgs {
								msg.Ack()
							}

							msgs, err = psub.Fetch(1000, nats.MaxWait(200*time.Millisecond))
							if err != nil {
								continue
							}
							for _, msg := range msgs {
								msg.Ack()
							}
						}
					}
				}()
			}
		}

		// Periodically disconnect routes from one of the servers.
		if params.reconnectRoutes {
			wg.Add(1)
			go func() {
				for range time.NewTicker(10 * time.Second).C {
					select {
					case <-ctx.Done():
						wg.Done()
						return
					default:
					}

					// Force disconnecting routes from one of the servers.
					s := c.servers[rand.Intn(3)]
					var routes []*client
					t.Logf("Disconnecting routes from %v", s.Name())
					s.mu.Lock()
					for _, conns := range s.routes {
						routes = append(routes, conns...)
					}
					s.mu.Unlock()
					for _, r := range routes {
						r.closeConnection(ClientClosed)
					}
				}
			}()
		}

		// Periodically reconnect clients.
		if params.reconnectClients {
			reconnectClients := func(s *Server) {
				for _, client := range s.clients {
					client.closeConnection(Kicked)
				}
			}

			wg.Add(1)
			go func() {
				for range time.NewTicker(10 * time.Second).C {
					select {
					case <-ctx.Done():
						wg.Done()
						return
					default:
					}
					// Force reconnect clients from one of the servers.
					s := c.servers[rand.Intn(len(c.servers))]
					reconnectClients(s)
				}
			}()
		}

		// Restarts
		time.AfterFunc(10*time.Second, func() {
			for i := 0; i < params.restarts; i++ {
				switch {
				case params.restartLeader:
					// Find server leader of the stream and restart it.
					s := c.streamLeader("js", sc.Name)
					if params.ldmRestart {
						s.lameDuckMode()
					} else {
						s.Shutdown()
					}
					s.WaitForShutdown()
					c.restartServer(s)
				case params.restartAny:
					s := c.servers[rand.Intn(len(c.servers))]
					if params.ldmRestart {
						s.lameDuckMode()
					} else {
						s.Shutdown()
					}
					s.WaitForShutdown()
					c.restartServer(s)
				case params.rolloutRestart:
					for _, s := range c.servers {
						if params.ldmRestart {
							s.lameDuckMode()
						} else {
							s.Shutdown()
						}
						s.WaitForShutdown()
						c.restartServer(s)

						if params.checkHealthz {
							hctx, hcancel := context.WithTimeout(ctx, 15*time.Second)
							defer hcancel()

							for range time.NewTicker(2 * time.Second).C {
								select {
								case <-hctx.Done():
								default:
								}

								status := s.healthz(nil)
								if status.StatusCode == 200 {
									break
								}
							}
						}
					}
				}
				c.waitOnClusterReady()
			}
		})

		// Wait until context is done then check state.
		<-ctx.Done()

		var consumerPending int
		for i := 0; i < 10; i++ {
			ci, err := js.ConsumerInfo(sc.Name, fmt.Sprintf("consumer:EEEEE:%d", i))
			require_NoError(t, err)
			consumerPending += int(ci.NumPending)
		}

		getStreamDetails := func(t *testing.T, srv *Server) *StreamDetail {
			t.Helper()
			jsz, err := srv.Jsz(&JSzOptions{Accounts: true, Streams: true, Consumer: true})
			require_NoError(t, err)
			if len(jsz.AccountDetails) > 0 && len(jsz.AccountDetails[0].Streams) > 0 {
				stream := jsz.AccountDetails[0].Streams[0]
				return &stream
			}
			t.Error("Could not find account details")
			return nil
		}

		checkState := func(t *testing.T) error {
			t.Helper()

			leaderSrv := c.streamLeader("js", sc.Name)
			if leaderSrv == nil {
				return fmt.Errorf("no leader found for stream")
			}
			streamLeader := getStreamDetails(t, leaderSrv)
			var errs []error
			for _, srv := range c.servers {
				if srv == leaderSrv {
					// Skip self
					continue
				}
				stream := getStreamDetails(t, srv)
				if stream == nil {
					return fmt.Errorf("stream not found")
				}

				if stream.State.Msgs != streamLeader.State.Msgs {
					err := fmt.Errorf("Leader %v has %d messages, Follower %v has %d messages",
						stream.Cluster.Leader, streamLeader.State.Msgs,
						srv, stream.State.Msgs,
					)
					errs = append(errs, err)
				}
				if stream.State.FirstSeq != streamLeader.State.FirstSeq {
					err := fmt.Errorf("Leader %v FirstSeq is %d, Follower %v is at %d",
						stream.Cluster.Leader, streamLeader.State.FirstSeq,
						srv, stream.State.FirstSeq,
					)
					errs = append(errs, err)
				}
				if stream.State.LastSeq != streamLeader.State.LastSeq {
					err := fmt.Errorf("Leader %v LastSeq is %d, Follower %v is at %d",
						stream.Cluster.Leader, streamLeader.State.LastSeq,
						srv, stream.State.LastSeq,
					)
					errs = append(errs, err)
				}
			}
			if len(errs) > 0 {
				return errors.Join(errs...)
			}
			return nil
		}

		checkMsgsEqual := func(t *testing.T) {
			// These have already been checked to be the same for all streams.
			state := getStreamDetails(t, c.streamLeader("js", sc.Name)).State
			// Gather all the streams.
			var msets []*stream
			for _, s := range c.servers {
				acc, err := s.LookupAccount("js")
				require_NoError(t, err)
				mset, err := acc.lookupStream(sc.Name)
				require_NoError(t, err)
				msets = append(msets, mset)
			}
			for seq := state.FirstSeq; seq <= state.LastSeq; seq++ {
				var expectedErr error
				var msgId string
				var smv StoreMsg
				for _, mset := range msets {
					mset.mu.RLock()
					sm, err := mset.store.LoadMsg(seq, &smv)
					mset.mu.RUnlock()
					if err != nil || expectedErr != nil {
						if expectedErr == nil {
							expectedErr = err
						} else {
							require_Error(t, err, expectedErr)
						}
						continue
					}
					if msgId == _EMPTY_ {
						msgId = string(sm.hdr)
					} else if msgId != string(sm.hdr) {
						t.Fatalf("MsgIds do not match for seq %d: %q vs %q", seq, msgId, sm.hdr)
					}
				}
			}
		}

		// Check state of streams and consumers.
		si, err := js.StreamInfo(sc.Name)
		require_NoError(t, err)

		// Only check if there are any pending messages.
		if consumerPending > 0 {
			streamPending := int(si.State.Msgs)
			if streamPending != consumerPending {
				t.Errorf("Unexpected number of pending messages, stream=%d, consumers=%d", streamPending, consumerPending)
			}
		}

		// If clustered, check whether leader and followers have drifted.
		if sc.Replicas > 1 {
			// If we have drifted do not have to wait too long, usually its stuck for good.
			checkFor(t, time.Minute, time.Second, func() error {
				return checkState(t)
			})
			// If we succeeded now let's check that all messages are also the same.
			// We may have no messages but for tests that do we make sure each msg is the same
			// across all replicas.
			checkMsgsEqual(t)
		}

		wg.Wait()
	}

	// Setting up test variations below:
	//
	// File based with single replica and discard old policy.
	t.Run("R1F", func(t *testing.T) {
		params := &testParams{
			restartAny:     true,
			ldmRestart:     false,
			rolloutRestart: false,
			restarts:       1,
		}
		test(t, params, &nats.StreamConfig{
			Name:        "OWQTEST_R1F",
			Subjects:    []string{"MSGS.>"},
			Replicas:    1,
			MaxAge:      30 * time.Minute,
			Duplicates:  5 * time.Minute,
			Retention:   nats.WorkQueuePolicy,
			Discard:     nats.DiscardOld,
			AllowRollup: true,
			Placement: &nats.Placement{
				Tags: []string{"test"},
			},
		})
	})

	// Clustered memory based with discard new policy and max msgs limit.
	t.Run("R3M", func(t *testing.T) {
		params := &testParams{
			restartAny:     true,
			ldmRestart:     true,
			rolloutRestart: false,
			restarts:       1,
			checkHealthz:   true,
		}
		test(t, params, &nats.StreamConfig{
			Name:        "OWQTEST_R3M",
			Subjects:    []string{"MSGS.>"},
			Replicas:    3,
			MaxAge:      30 * time.Minute,
			MaxMsgs:     100_000,
			Duplicates:  5 * time.Minute,
			Retention:   nats.WorkQueuePolicy,
			Discard:     nats.DiscardNew,
			AllowRollup: true,
			Storage:     nats.MemoryStorage,
			Placement: &nats.Placement{
				Tags: []string{"test"},
			},
		})
	})

	// Clustered file based with discard new policy and max msgs limit.
	t.Run("R3F_DN", func(t *testing.T) {
		params := &testParams{
			restartAny:     true,
			ldmRestart:     true,
			rolloutRestart: false,
			restarts:       1,
			checkHealthz:   true,
		}
		test(t, params, &nats.StreamConfig{
			Name:        "OWQTEST_R3F_DN",
			Subjects:    []string{"MSGS.>"},
			Replicas:    3,
			MaxAge:      30 * time.Minute,
			MaxMsgs:     100_000,
			Duplicates:  5 * time.Minute,
			Retention:   nats.WorkQueuePolicy,
			Discard:     nats.DiscardNew,
			AllowRollup: true,
			Placement: &nats.Placement{
				Tags: []string{"test"},
			},
		})
	})

	// Clustered file based with discard old policy and max msgs limit.
	t.Run("R3F_DO", func(t *testing.T) {
		params := &testParams{
			restartAny:     true,
			ldmRestart:     true,
			rolloutRestart: false,
			restarts:       1,
			checkHealthz:   true,
		}
		test(t, params, &nats.StreamConfig{
			Name:        "OWQTEST_R3F_DO",
			Subjects:    []string{"MSGS.>"},
			Replicas:    3,
			MaxAge:      30 * time.Minute,
			MaxMsgs:     100_000,
			Duplicates:  5 * time.Minute,
			Retention:   nats.WorkQueuePolicy,
			Discard:     nats.DiscardOld,
			AllowRollup: true,
			Placement: &nats.Placement{
				Tags: []string{"test"},
			},
		})
	})

	// Clustered file based with discard old policy and no limits.
	t.Run("R3F_DO_NOLIMIT", func(t *testing.T) {
		params := &testParams{
			restartAny:     true,
			ldmRestart:     true,
			rolloutRestart: false,
			restarts:       1,
			checkHealthz:   true,
		}
		test(t, params, &nats.StreamConfig{
			Name:       "OWQTEST_R3F_DO_NOLIMIT",
			Subjects:   []string{"MSGS.>"},
			Replicas:   3,
			Duplicates: 30 * time.Second,
			Discard:    nats.DiscardOld,
			Placement: &nats.Placement{
				Tags: []string{"test"},
			},
		})
	})
}

func TestJetStreamClusterConsumerNRGCleanup(t *testing.T) {
	c := createJetStreamClusterExplicit(t, "R3S", 3)
	defer c.shutdown()

	nc, js := jsClientConnect(t, c.randomServer())
	defer nc.Close()

	_, err := js.AddStream(&nats.StreamConfig{
		Name:      "TEST",
		Subjects:  []string{"foo"},
		Storage:   nats.MemoryStorage,
		Retention: nats.WorkQueuePolicy,
		Replicas:  3,
	})
	require_NoError(t, err)

	// First call is just to create the pull subscribers.
	_, err = js.PullSubscribe("foo", "dlc")
	require_NoError(t, err)

	require_NoError(t, js.DeleteConsumer("TEST", "dlc"))

	// Now delete the stream.
	require_NoError(t, js.DeleteStream("TEST"))

	// Now make sure we cleaned up the NRG directories for the stream and consumer.
	var numConsumers, numStreams int
	for _, s := range c.servers {
		sd := s.JetStreamConfig().StoreDir
		nd := filepath.Join(sd, "$SYS", "_js_")
		f, err := os.Open(nd)
		require_NoError(t, err)
		dirs, err := f.ReadDir(-1)
		require_NoError(t, err)
		for _, fi := range dirs {
			if strings.HasPrefix(fi.Name(), "C-") {
				numConsumers++
			} else if strings.HasPrefix(fi.Name(), "S-") {
				numStreams++
			}
		}
		f.Close()
	}
	require_Equal(t, numConsumers, 0)
	require_Equal(t, numStreams, 0)
}

// https://github.com/nats-io/nats-server/issues/4878
func TestClusteredInterestConsumerFilterEdit(t *testing.T) {
	c := createJetStreamClusterExplicit(t, "R3S", 3)
	defer c.shutdown()

	s := c.randomNonLeader()

	nc, js := jsClientConnect(t, s)
	defer nc.Close()

	_, err := js.AddStream(&nats.StreamConfig{
		Name:      "INTEREST",
		Retention: nats.InterestPolicy,
		Subjects:  []string{"interest.>"},
		Replicas:  3,
	})
	require_NoError(t, err)

	_, err = js.AddConsumer("INTEREST", &nats.ConsumerConfig{
		Durable:       "C0",
		FilterSubject: "interest.>",
		AckPolicy:     nats.AckExplicitPolicy,
	})
	require_NoError(t, err)

	for i := 0; i < 10; i++ {
		_, err = js.Publish(fmt.Sprintf("interest.%d", i), []byte(strconv.Itoa(i)))
		require_NoError(t, err)
	}

	// we check we got 10 messages
	nfo, err := js.StreamInfo("INTEREST")
	require_NoError(t, err)
	if nfo.State.Msgs != 10 {
		t.Fatalf("expected 10 messages got %d", nfo.State.Msgs)
	}

	// now we lower the consumer interest from all subjects to 1,
	// then check the stream state and check if interest behavior still works
	_, err = js.UpdateConsumer("INTEREST", &nats.ConsumerConfig{
		Durable:       "C0",
		FilterSubject: "interest.1",
		AckPolicy:     nats.AckExplicitPolicy,
	})
	require_NoError(t, err)

	// we should now have only one message left
	nfo, err = js.StreamInfo("INTEREST")
	require_NoError(t, err)
	if nfo.State.Msgs != 1 {
		t.Fatalf("expected 1 message got %d", nfo.State.Msgs)
	}
}

func TestJetStreamClusterDoubleAckRedelivery(t *testing.T) {
	conf := `
		listen: 127.0.0.1:-1
		server_name: %s
		jetstream: {
			store_dir: '%s',
		}
		cluster {
			name: %s
			listen: 127.0.0.1:%d
			routes = [%s]
		}
		server_tags: ["test"]
		system_account: sys
		no_auth_user: js
		accounts {
			sys { users = [ { user: sys, pass: sys } ] }
			js {
				jetstream = enabled
				users = [ { user: js, pass: js } ]
		    }
		}`
	c := createJetStreamClusterWithTemplate(t, conf, "R3F", 3)
	defer c.shutdown()
	for _, s := range c.servers {
		s.optsMu.Lock()
		s.opts.LameDuckDuration = 15 * time.Second
		s.opts.LameDuckGracePeriod = -15 * time.Second
		s.optsMu.Unlock()
	}
	s := c.randomNonLeader()

	nc, js := jsClientConnect(t, s)
	defer nc.Close()

	sc, err := js.AddStream(&nats.StreamConfig{
		Name:     "LIMITS",
		Subjects: []string{"foo.>"},
		Replicas: 3,
		Storage:  nats.FileStorage,
	})
	require_NoError(t, err)

	stepDown := func() {
		_, err = nc.Request(fmt.Sprintf(JSApiStreamLeaderStepDownT, sc.Config.Name), nil, time.Second)
	}

	ctx, cancel := context.WithCancel(context.Background())
	defer cancel()

	var wg sync.WaitGroup
	producer := func(name string) {
		wg.Add(1)
		nc, js := jsClientConnect(t, s)
		defer nc.Close()
		defer wg.Done()

		i := 0
		payload := []byte(strings.Repeat("Z", 1024))
		for range time.NewTicker(1 * time.Millisecond).C {
			select {
			case <-ctx.Done():
				return
			default:
			}
			msgID := nats.MsgId(fmt.Sprintf("%s:%d", name, i))
			js.PublishAsync("foo.bar", payload, msgID, nats.RetryAttempts(10))
			i++
		}
	}
	go producer("A")
	go producer("B")
	go producer("C")

	sub, err := js.PullSubscribe("foo.bar", "ABC", nats.AckWait(5*time.Second), nats.MaxAckPending(1000), nats.PullMaxWaiting(1000))
	if err != nil {
		t.Fatal(err)
	}

	type ackResult struct {
		ack         *nats.Msg
		original    *nats.Msg
		redelivered *nats.Msg
	}
	received := make(map[string]int64)
	acked := make(map[string]*ackResult)
	errors := make(map[string]error)
	extraRedeliveries := 0

	wg.Add(1)
	go func() {
		nc, js = jsClientConnect(t, s)
		defer nc.Close()
		defer wg.Done()

		fetch := func(t *testing.T, batchSize int) {
			msgs, err := sub.Fetch(batchSize, nats.MaxWait(500*time.Millisecond))
			if err != nil {
				return
			}

			for _, msg := range msgs {
				meta, err := msg.Metadata()
				if err != nil {
					t.Error(err)
					continue
				}

				msgID := msg.Header.Get(nats.MsgIdHdr)
				if err, ok := errors[msgID]; ok {
					t.Logf("Redelivery (num_delivered: %v) after failed Ack Sync: %+v - %+v - error: %v", meta.NumDelivered, msg.Reply, msg.Header, err)
				}
				if resp, ok := acked[msgID]; ok {
					t.Errorf("Redelivery (num_delivered: %v) after successful Ack Sync: msgID:%v - redelivered:%v - original:%+v - ack:%+v",
						meta.NumDelivered, msgID, msg.Reply, resp.original.Reply, resp.ack)
					resp.redelivered = msg
					extraRedeliveries++
				}
				received[msgID]++

				// Retry quickly a few times after there is a failed ack.
			Retries:
				for i := 0; i < 10; i++ {
					resp, err := nc.Request(msg.Reply, []byte("+ACK"), 500*time.Millisecond)
					if err != nil {
						t.Logf("Error: %v %v", msgID, err)
						errors[msgID] = err
					} else {
						acked[msgID] = &ackResult{resp, msg, nil}
						break Retries
					}
				}
			}
		}

		for {
			select {
			case <-ctx.Done():
				return
			default:
			}
			fetch(t, 1)
			fetch(t, 50)
		}
	}()

	// Cause a couple of step downs before the restarts as well.
	time.AfterFunc(5*time.Second, func() { stepDown() })
	time.AfterFunc(10*time.Second, func() { stepDown() })

	// Let messages be produced, and then restart the servers.
	<-time.After(15 * time.Second)

NextServer:
	for _, s := range c.servers {
		s.lameDuckMode()
		s.WaitForShutdown()
		s = c.restartServer(s)

		hctx, hcancel := context.WithTimeout(ctx, 60*time.Second)
		defer hcancel()
		for range time.NewTicker(2 * time.Second).C {
			select {
			case <-hctx.Done():
				t.Logf("WRN: Timed out waiting for healthz from %s", s)
				continue NextServer
			default:
			}

			status := s.healthz(nil)
			if status.StatusCode == 200 {
				continue NextServer
			}
		}
		// Pause in-between server restarts.
		time.Sleep(10 * time.Second)
	}

	// Stop all producer and consumer goroutines to check results.
	cancel()
	select {
	case <-ctx.Done():
	case <-time.After(10 * time.Second):
	}
	wg.Wait()
	if extraRedeliveries > 0 {
		t.Fatalf("Received %v redeliveries after a successful ack", extraRedeliveries)
	}
}

func TestJetStreamClusterBusyStreams(t *testing.T) {
	t.Skip("Too long for CI at the moment")
	type streamSetup struct {
		config    *nats.StreamConfig
		consumers []*nats.ConsumerConfig
		subjects  []string
	}
	type job func(t *testing.T, nc *nats.Conn, js nats.JetStreamContext, c *cluster)
	type testParams struct {
		cluster         string
		streams         []*streamSetup
		producers       int
		consumers       int
		restartAny      bool
		restartWait     time.Duration
		ldmRestart      bool
		rolloutRestart  bool
		restarts        int
		checkHealthz    bool
		jobs            []job
		expect          job
		duration        time.Duration
		producerMsgs    int
		producerMsgSize int
	}
	test := func(t *testing.T, test *testParams) {
		conf := `
                listen: 127.0.0.1:-1
                http: 127.0.0.1:-1
                server_name: %s
                jetstream: {
                        domain: "cloud"
                        store_dir: '%s',
                }
                cluster {
                        name: %s
                        listen: 127.0.0.1:%d
                        routes = [%s]
                }
                server_tags: ["test"]
                system_account: sys

                no_auth_user: js
                accounts {
                        sys { users = [ { user: sys, pass: sys } ] }

                        js  { jetstream = enabled
                              users = [ { user: js, pass: js } ]
                        }
                }`
		c := createJetStreamClusterWithTemplate(t, conf, test.cluster, 3)
		defer c.shutdown()
		for _, s := range c.servers {
			s.optsMu.Lock()
			s.opts.LameDuckDuration = 15 * time.Second
			s.opts.LameDuckGracePeriod = -15 * time.Second
			s.optsMu.Unlock()
		}

		nc, js := jsClientConnect(t, c.randomServer())
		defer nc.Close()

		var wg sync.WaitGroup
		for _, stream := range test.streams {
			stream := stream
			wg.Add(1)
			go func() {
				defer wg.Done()
				_, err := js.AddStream(stream.config)
				require_NoError(t, err)

				for _, consumer := range stream.consumers {
					_, err := js.AddConsumer(stream.config.Name, consumer)
					require_NoError(t, err)
				}
			}()
		}
		wg.Wait()

		ctx, cancel := context.WithTimeout(context.Background(), test.duration)
		defer cancel()
		for _, stream := range test.streams {
			payload := []byte(strings.Repeat("A", test.producerMsgSize))
			stream := stream
			subjects := stream.subjects

			// Create publishers on different connections that sends messages
			// to all the consumers subjects.
			var n atomic.Uint64
			for i := 0; i < test.producers; i++ {
				wg.Add(1)
				go func() {
					defer wg.Done()
					nc, js := jsClientConnect(t, c.randomServer())
					defer nc.Close()

					for range time.NewTicker(1 * time.Millisecond).C {
						select {
						case <-ctx.Done():
							return
						default:
						}

						for _, subject := range subjects {
							msgID := nats.MsgId(fmt.Sprintf("n:%d", n.Load()))
							_, err := js.Publish(subject, payload, nats.AckWait(200*time.Millisecond), msgID)
							if err == nil {
								if nn := n.Add(1); int(nn) >= test.producerMsgs {
									return
								}
							}
						}
					}
				}()
			}

			// Create multiple parallel pull subscribers per consumer config.
			for i := 0; i < test.consumers; i++ {
				for _, consumer := range stream.consumers {
					wg.Add(1)

					consumer := consumer
					go func() {
						defer wg.Done()

						for attempts := 0; attempts < 60; attempts++ {
							_, err := js.ConsumerInfo(stream.config.Name, consumer.Name)
							if err != nil {
								t.Logf("WRN: Failed creating pull subscriber: %v - %v - %v - %v",
									consumer.FilterSubject, stream.config.Name, consumer.Name, err)
							}
						}
						sub, err := js.PullSubscribe(consumer.FilterSubject, "", nats.Bind(stream.config.Name, consumer.Name))
						if err != nil {
							t.Logf("WRN: Failed creating pull subscriber: %v - %v - %v - %v",
								consumer.FilterSubject, stream.config.Name, consumer.Name, err)
							return
						}
						require_NoError(t, err)

						for range time.NewTicker(100 * time.Millisecond).C {
							select {
							case <-ctx.Done():
								return
							default:
							}

							msgs, err := sub.Fetch(1, nats.MaxWait(200*time.Millisecond))
							if err != nil {
								continue
							}
							for _, msg := range msgs {
								msg.Ack()
							}

							msgs, err = sub.Fetch(100, nats.MaxWait(200*time.Millisecond))
							if err != nil {
								continue
							}
							for _, msg := range msgs {
								msg.Ack()
							}
						}
					}()
				}
			}
		}

		for _, job := range test.jobs {
			go job(t, nc, js, c)
		}
		if test.restarts > 0 {
			wg.Add(1)
			time.AfterFunc(test.restartWait, func() {
				defer wg.Done()
				for i := 0; i < test.restarts; i++ {
					switch {
					case test.restartAny:
						s := c.servers[rand.Intn(len(c.servers))]
						if test.ldmRestart {
							s.lameDuckMode()
						} else {
							s.Shutdown()
						}
						s.WaitForShutdown()
						c.restartServer(s)
					case test.rolloutRestart:
						for _, s := range c.servers {
							if test.ldmRestart {
								s.lameDuckMode()
							} else {
								s.Shutdown()
							}
							s.WaitForShutdown()
							s = c.restartServer(s)

							if test.checkHealthz {
								hctx, hcancel := context.WithTimeout(ctx, 15*time.Second)
								defer hcancel()

							Healthz:
								for range time.NewTicker(2 * time.Second).C {
									select {
									case <-hctx.Done():
										break Healthz
									default:
									}

									status := s.healthz(nil)
									if status.StatusCode == 200 {
										break Healthz
									}
								}
							}
						}
					}
					c.waitOnClusterReady()
				}
			})
		}
		test.expect(t, nc, js, c)
		cancel()
		wg.Wait()
	}
	stepDown := func(nc *nats.Conn, streamName string) {
		nc.Request(fmt.Sprintf(JSApiStreamLeaderStepDownT, streamName), nil, time.Second)
	}
	getStreamDetails := func(t *testing.T, c *cluster, accountName, streamName string) *StreamDetail {
		t.Helper()
		srv := c.streamLeader(accountName, streamName)
		jsz, err := srv.Jsz(&JSzOptions{Accounts: true, Streams: true, Consumer: true})
		require_NoError(t, err)
		for _, acc := range jsz.AccountDetails {
			if acc.Name == accountName {
				for _, stream := range acc.Streams {
					if stream.Name == streamName {
						return &stream
					}
				}
			}
		}
		t.Error("Could not find account details")
		return nil
	}
	checkMsgsEqual := func(t *testing.T, c *cluster, accountName, streamName string) {
		state := getStreamDetails(t, c, accountName, streamName).State
		var msets []*stream
		for _, s := range c.servers {
			acc, err := s.LookupAccount(accountName)
			require_NoError(t, err)
			mset, err := acc.lookupStream(streamName)
			require_NoError(t, err)
			msets = append(msets, mset)
		}
		for seq := state.FirstSeq; seq <= state.LastSeq; seq++ {
			var msgId string
			var smv StoreMsg
			for _, mset := range msets {
				mset.mu.RLock()
				sm, err := mset.store.LoadMsg(seq, &smv)
				mset.mu.RUnlock()
				require_NoError(t, err)
				if msgId == _EMPTY_ {
					msgId = string(sm.hdr)
				} else if msgId != string(sm.hdr) {
					t.Fatalf("MsgIds do not match for seq %d: %q vs %q", seq, msgId, sm.hdr)
				}
			}
		}
	}
	checkConsumer := func(t *testing.T, c *cluster, accountName, streamName, consumerName string) {
		t.Helper()
		var leader string
		for _, s := range c.servers {
			jsz, err := s.Jsz(&JSzOptions{Accounts: true, Streams: true, Consumer: true})
			require_NoError(t, err)
			for _, acc := range jsz.AccountDetails {
				if acc.Name == accountName {
					for _, stream := range acc.Streams {
						if stream.Name == streamName {
							for _, consumer := range stream.Consumer {
								if leader == "" {
									leader = consumer.Cluster.Leader
								} else if leader != consumer.Cluster.Leader {
									t.Errorf("There are two leaders for %s/%s: %s vs %s",
										stream.Name, consumer.Name, leader, consumer.Cluster.Leader)
								}
							}
						}
					}
				}
			}
		}
	}

	t.Run("R1F/rescale/R3F/sources:10/limits", func(t *testing.T) {
		testDuration := 3 * time.Minute
		totalStreams := 10
		streams := make([]*streamSetup, totalStreams)
		sources := make([]*nats.StreamSource, totalStreams)
		for i := 0; i < totalStreams; i++ {
			name := fmt.Sprintf("test:%d", i)
			st := &streamSetup{
				config: &nats.StreamConfig{
					Name:      name,
					Subjects:  []string{fmt.Sprintf("test.%d.*", i)},
					Replicas:  1,
					Retention: nats.LimitsPolicy,
				},
			}
			st.subjects = append(st.subjects, fmt.Sprintf("test.%d.0", i))
			sources[i] = &nats.StreamSource{Name: name}
			streams[i] = st
		}

		// Create Source consumer.
		sourceSetup := &streamSetup{
			config: &nats.StreamConfig{
				Name:      "source-test",
				Replicas:  1,
				Retention: nats.LimitsPolicy,
				Sources:   sources,
			},
			consumers: make([]*nats.ConsumerConfig, 0),
		}
		cc := &nats.ConsumerConfig{
			Name:          "A",
			Durable:       "A",
			FilterSubject: "test.>",
			AckPolicy:     nats.AckExplicitPolicy,
		}
		sourceSetup.consumers = append(sourceSetup.consumers, cc)
		streams = append(streams, sourceSetup)

		scale := func(replicas int, wait time.Duration) job {
			return func(t *testing.T, nc *nats.Conn, js nats.JetStreamContext, c *cluster) {
				config := sourceSetup.config
				time.AfterFunc(wait, func() {
					config.Replicas = replicas
					for i := 0; i < 10; i++ {
						_, err := js.UpdateStream(config)
						if err == nil {
							return
						}
						time.Sleep(1 * time.Second)
					}
				})
			}
		}

		expect := func(t *testing.T, nc *nats.Conn, js nats.JetStreamContext, c *cluster) {
			// The source stream should not be stuck or be different from the other streams.
			time.Sleep(testDuration + 1*time.Minute)
			accName := "js"
			streamName := "source-test"

			// Check a few times to see if there are no changes in the number of messages.
			var changed bool
			var prevMsgs uint64
			for i := 0; i < 10; i++ {
				sinfo, err := js.StreamInfo(streamName)
				if err != nil {
					t.Logf("Error: %v", err)
					time.Sleep(2 * time.Second)
					continue
				}
				prevMsgs = sinfo.State.Msgs
			}
			for i := 0; i < 10; i++ {
				sinfo, err := js.StreamInfo(streamName)
				if err != nil {
					t.Logf("Error: %v", err)
					time.Sleep(2 * time.Second)
					continue
				}
				changed = prevMsgs != sinfo.State.Msgs
				prevMsgs = sinfo.State.Msgs
				time.Sleep(2 * time.Second)
			}
			if !changed {
				// Doing a leader step down should not cause the messages to change.
				stepDown(nc, streamName)

				for i := 0; i < 10; i++ {
					sinfo, err := js.StreamInfo(streamName)
					if err != nil {
						t.Logf("Error: %v", err)
						time.Sleep(2 * time.Second)
						continue
					}
					changed = prevMsgs != sinfo.State.Msgs
					prevMsgs = sinfo.State.Msgs
					time.Sleep(2 * time.Second)
				}
				if changed {
					t.Error("Stream msgs changed after the step down")
				}
			}

			/////////////////////////////////////////////////////////////////////////////////////////
			//                                                                                     //
			//  The number of messages sourced should match the count from all the other streams.  //
			//                                                                                     //
			/////////////////////////////////////////////////////////////////////////////////////////
			var expectedMsgs uint64
			for i := 0; i < totalStreams; i++ {
				name := fmt.Sprintf("test:%d", i)
				sinfo, err := js.StreamInfo(name)
				require_NoError(t, err)
				expectedMsgs += sinfo.State.Msgs
			}
			sinfo, err := js.StreamInfo(streamName)
			require_NoError(t, err)

			gotMsgs := sinfo.State.Msgs
			if gotMsgs != expectedMsgs {
				t.Errorf("stream with sources has %v messages, but total sourced messages should be %v", gotMsgs, expectedMsgs)
			}
			checkConsumer(t, c, accName, streamName, "A")
			checkMsgsEqual(t, c, accName, streamName)
		}
		test(t, &testParams{
			cluster:        t.Name(),
			streams:        streams,
			producers:      10,
			consumers:      10,
			restarts:       1,
			rolloutRestart: true,
			ldmRestart:     true,
			checkHealthz:   true,
			// TODO(dlc) - If this overlaps with the scale jobs this test will fail.
			// Leaders will be elected with partial state.
			restartWait: 65 * time.Second,
			jobs: []job{
				scale(3, 15*time.Second),
				scale(1, 30*time.Second),
				scale(3, 60*time.Second),
			},
			expect:          expect,
			duration:        testDuration,
			producerMsgSize: 1024,
			producerMsgs:    100_000,
		})
	})

	t.Run("rollouts", func(t *testing.T) {
		shared := func(t *testing.T, sc *nats.StreamConfig, tp *testParams) func(t *testing.T) {
			return func(t *testing.T) {
				testDuration := 3 * time.Minute
				totalStreams := 30
				consumersPerStream := 5
				streams := make([]*streamSetup, totalStreams)
				for i := 0; i < totalStreams; i++ {
					name := fmt.Sprintf("test:%d", i)
					st := &streamSetup{
						config: &nats.StreamConfig{
							Name:      name,
							Subjects:  []string{fmt.Sprintf("test.%d.*", i)},
							Replicas:  3,
							Discard:   sc.Discard,
							Retention: sc.Retention,
							Storage:   sc.Storage,
							MaxMsgs:   sc.MaxMsgs,
							MaxBytes:  sc.MaxBytes,
							MaxAge:    sc.MaxAge,
						},
						consumers: make([]*nats.ConsumerConfig, 0),
					}
					for j := 0; j < consumersPerStream; j++ {
						subject := fmt.Sprintf("test.%d.%d", i, j)
						name := fmt.Sprintf("A:%d:%d", i, j)
						cc := &nats.ConsumerConfig{
							Name:          name,
							Durable:       name,
							FilterSubject: subject,
							AckPolicy:     nats.AckExplicitPolicy,
						}
						st.consumers = append(st.consumers, cc)
						st.subjects = append(st.subjects, subject)
					}
					streams[i] = st
				}
				expect := func(t *testing.T, nc *nats.Conn, js nats.JetStreamContext, c *cluster) {
					time.Sleep(testDuration + 1*time.Minute)
					accName := "js"
					for i := 0; i < totalStreams; i++ {
						streamName := fmt.Sprintf("test:%d", i)
						checkMsgsEqual(t, c, accName, streamName)
					}
				}
				test(t, &testParams{
					cluster:         t.Name(),
					streams:         streams,
					producers:       10,
					consumers:       10,
					restarts:        tp.restarts,
					rolloutRestart:  tp.rolloutRestart,
					ldmRestart:      tp.ldmRestart,
					checkHealthz:    tp.checkHealthz,
					restartWait:     tp.restartWait,
					expect:          expect,
					duration:        testDuration,
					producerMsgSize: 1024,
					producerMsgs:    100_000,
				})
			}
		}
		for prefix, st := range map[string]nats.StorageType{"R3F": nats.FileStorage, "R3M": nats.MemoryStorage} {
			t.Run(prefix, func(t *testing.T) {
				for rolloutType, params := range map[string]*testParams{
					// Rollouts using graceful restarts and checking healthz.
					"ldm": {
						restarts:       1,
						rolloutRestart: true,
						ldmRestart:     true,
						checkHealthz:   true,
						restartWait:    45 * time.Second,
					},
					// Non graceful restarts calling Shutdown, but using healthz on startup.
					"term": {
						restarts:       1,
						rolloutRestart: true,
						ldmRestart:     false,
						checkHealthz:   true,
						restartWait:    45 * time.Second,
					},
				} {
					t.Run(rolloutType, func(t *testing.T) {
						t.Run("limits", shared(t, &nats.StreamConfig{
							Retention: nats.LimitsPolicy,
							Storage:   st,
						}, params))
						t.Run("wq", shared(t, &nats.StreamConfig{
							Retention: nats.WorkQueuePolicy,
							Storage:   st,
						}, params))
						t.Run("interest", shared(t, &nats.StreamConfig{
							Retention: nats.InterestPolicy,
							Storage:   st,
						}, params))
						t.Run("limits:dn:max-per-subject", shared(t, &nats.StreamConfig{
							Retention:         nats.LimitsPolicy,
							Storage:           st,
							MaxMsgsPerSubject: 1,
							Discard:           nats.DiscardNew,
						}, params))
						t.Run("wq:dn:max-msgs", shared(t, &nats.StreamConfig{
							Retention: nats.WorkQueuePolicy,
							Storage:   st,
							MaxMsgs:   10_000,
							Discard:   nats.DiscardNew,
						}, params))
						t.Run("wq:dn-per-subject:max-msgs", shared(t, &nats.StreamConfig{
							Retention:            nats.WorkQueuePolicy,
							Storage:              st,
							MaxMsgs:              10_000,
							MaxMsgsPerSubject:    100,
							Discard:              nats.DiscardNew,
							DiscardNewPerSubject: true,
						}, params))
					})
				}
			})
		}
	})
}

// https://github.com/nats-io/nats-server/issues/5488
func TestJetStreamClusterSingleMaxConsumerUpdate(t *testing.T) {
	c := createJetStreamClusterExplicit(t, "R3S", 3)
	defer c.shutdown()

	nc, js := jsClientConnect(t, c.randomServer())
	defer nc.Close()

	_, err := js.AddStream(&nats.StreamConfig{
		Name:         "TEST",
		MaxConsumers: 1,
	})
	require_NoError(t, err)

	_, err = js.AddConsumer("TEST", &nats.ConsumerConfig{
		Name:          "test_consumer",
		MaxAckPending: 1000,
	})
	require_NoError(t, err)

	// This would previously return a "nats: maximum consumers limit
	// reached" (10026) error.
	_, err = js.UpdateConsumer("TEST", &nats.ConsumerConfig{
		Name:          "test_consumer",
		MaxAckPending: 1001,
	})
	require_NoError(t, err)
}

func TestJetStreamClusterStreamLastSequenceResetAfterStorageWipe(t *testing.T) {
	c := createJetStreamClusterExplicit(t, "R3S", 3)
	defer c.shutdown()

	nc, js := jsClientConnect(t, c.randomServer())
	defer nc.Close()

	// After bug was found, number of streams and wiping store directory really did not affect.
	numStreams := 50
	var wg sync.WaitGroup
	wg.Add(numStreams)

	for i := 1; i <= numStreams; i++ {
		go func(n int) {
			defer wg.Done()
			_, err := js.AddStream(&nats.StreamConfig{
				Name:      fmt.Sprintf("TEST:%d", n),
				Retention: nats.InterestPolicy,
				Subjects:  []string{fmt.Sprintf("foo.%d.*", n)},
				Replicas:  3,
			}, nats.MaxWait(30*time.Second))
			require_NoError(t, err)
			subj := fmt.Sprintf("foo.%d.bar", n)
			for i := 0; i < 222; i++ {
				js.Publish(subj, nil)
			}
		}(i)
	}
	wg.Wait()

	for i := 0; i < 5; i++ {
		// Walk the servers and shut each down, and wipe the storage directory.
		for _, s := range c.servers {
			sd := s.JetStreamConfig().StoreDir
			s.Shutdown()
			s.WaitForShutdown()
			os.RemoveAll(sd)
			s = c.restartServer(s)
			checkFor(t, 10*time.Second, 200*time.Millisecond, func() error {
				hs := s.healthz(nil)
				if hs.Error != _EMPTY_ {
					return errors.New(hs.Error)
				}
				return nil
			})
		}

		for _, s := range c.servers {
			for i := 1; i <= numStreams; i++ {
				stream := fmt.Sprintf("TEST:%d", i)
				mset, err := s.GlobalAccount().lookupStream(stream)
				require_NoError(t, err)
				var state StreamState
				checkFor(t, 10*time.Second, 200*time.Millisecond, func() error {
					mset.store.FastState(&state)
					if state.LastSeq != 222 {
						return fmt.Errorf("%v Wrong last sequence %d for %q - State  %+v", s, state.LastSeq, stream, state)
					}
					return nil
				})
			}
		}
	}
}

func TestJetStreamClusterAckFloorBetweenLeaderAndFollowers(t *testing.T) {
	c := createJetStreamClusterExplicit(t, "R3S", 3)
	defer c.shutdown()

	nc, js := jsClientConnect(t, c.randomServer())
	defer nc.Close()

	_, err := js.AddStream(&nats.StreamConfig{
		Name:      "TEST",
		Retention: nats.InterestPolicy,
		Subjects:  []string{"foo.*"},
		Replicas:  3,
	})
	require_NoError(t, err)

	sub, err := js.PullSubscribe("foo.*", "consumer")
	require_NoError(t, err)

	// Do 25 rounds.
	for i := 1; i <= 25; i++ {
		// Send 50 msgs.
		for x := 0; x < 50; x++ {
			_, err := js.Publish("foo.bar", nil)
			require_NoError(t, err)
		}
		msgs, err := sub.Fetch(50, nats.MaxWait(10*time.Second))
		require_NoError(t, err)
		require_Equal(t, len(msgs), 50)
		// Randomize
		rand.Shuffle(len(msgs), func(i, j int) { msgs[i], msgs[j] = msgs[j], msgs[i] })
		for _, m := range msgs {
			m.AckSync()
		}

		time.Sleep(100 * time.Millisecond)
		for _, s := range c.servers {
			mset, err := s.GlobalAccount().lookupStream("TEST")
			require_NoError(t, err)
			consumer := mset.lookupConsumer("consumer")
			require_NotEqual(t, consumer, nil)
			info := consumer.info()
			require_Equal(t, info.NumAckPending, 0)
			require_Equal(t, info.AckFloor.Consumer, uint64(i*50))
			require_Equal(t, info.AckFloor.Stream, uint64(i*50))
		}
	}
}

// https://github.com/nats-io/nats-server/pull/5600
func TestJetStreamClusterConsumerLeak(t *testing.T) {
	N := 2000 // runs in under 10s, but significant enough to see the difference.
	NConcurrent := 100

	clusterConf := `
	listen: 127.0.0.1:-1

	server_name: %s
	jetstream: {max_mem_store: 256MB, max_file_store: 2GB, store_dir: '%s'}

	leafnodes {
		listen: 127.0.0.1:-1
	}

	cluster {
		name: %s
		listen: 127.0.0.1:%d
		routes = [%s]
	}

	accounts {
		ONE { users = [ { user: "one", pass: "p" } ]; jetstream: enabled }
		$SYS { users = [ { user: "admin", pass: "s3cr3t!" } ] }
	}
`

	cl := createJetStreamClusterWithTemplate(t, clusterConf, "Leak-test", 3)
	defer cl.shutdown()
	cl.waitOnLeader()

	s := cl.randomNonLeader()

	// Create the test stream.
	streamName := "LEAK_TEST_STREAM"
	nc, js := jsClientConnect(t, s, nats.UserInfo("one", "p"))
	defer nc.Close()
	_, err := js.AddStream(&nats.StreamConfig{
		Name:      streamName,
		Subjects:  []string{"$SOMETHING.>"},
		Storage:   nats.FileStorage,
		Retention: nats.InterestPolicy,
		Replicas:  3,
	})
	if err != nil {
		t.Fatalf("Error creating stream: %v", err)
	}

	concurrent := make(chan struct{}, NConcurrent)
	for i := 0; i < NConcurrent; i++ {
		concurrent <- struct{}{}
	}
	errors := make(chan error, N)

	wg := sync.WaitGroup{}
	wg.Add(N)

	// Gather the stats for comparison.
	before := &runtime.MemStats{}
	runtime.GC()
	runtime.ReadMemStats(before)

	for i := 0; i < N; {
		// wait for a slot to open up
		<-concurrent
		i++
		go func() {
			defer func() {
				concurrent <- struct{}{}
				wg.Done()
			}()

			nc, js := jsClientConnect(t, s, nats.UserInfo("one", "p"))
			defer nc.Close()

			consumerName := "sessid_" + nuid.Next()
			_, err := js.AddConsumer(streamName, &nats.ConsumerConfig{
				DeliverSubject: "inbox",
				Durable:        consumerName,
				AckPolicy:      nats.AckExplicitPolicy,
				DeliverPolicy:  nats.DeliverNewPolicy,
				FilterSubject:  "$SOMETHING.ELSE.subject",
				AckWait:        30 * time.Second,
				MaxAckPending:  1024,
			})
			if err != nil {
				errors <- fmt.Errorf("Error on JetStream consumer creation: %v", err)
				return
			}
			cl.waitOnAllCurrent()

			err = js.DeleteConsumer(streamName, consumerName)
			if err != nil {
				errors <- fmt.Errorf("Error on JetStream consumer deletion: %v", err)
			}
		}()
	}

	wg.Wait()
	if len(errors) > 0 {
		for err := range errors {
			t.Fatalf("%v", err)
		}
	}

	after := &runtime.MemStats{}
	runtime.GC()
	runtime.ReadMemStats(after)

	// Before https://github.com/nats-io/nats-server/pull/5600 this test was
	// adding 180Mb+ to HeapInuse. Now it's under 40Mb (ran locally on a Mac)
	limit := before.HeapInuse + 100*1024*1024 // 100MB
	if after.HeapInuse > before.HeapInuse+limit {
		t.Fatalf("Extra memory usage too high: %v", after.HeapInuse-before.HeapInuse)
	}
}

func TestJetStreamClusterAccountNRG(t *testing.T) {
	c := createJetStreamClusterExplicit(t, "R3S", 3)
	defer c.shutdown()

	nc, js := jsClientConnect(t, c.randomServer())
	defer nc.Close()

	snc, _ := jsClientConnect(t, c.randomServer(), nats.UserInfo("admin", "s3cr3t!"))
	defer snc.Close()

	_, err := js.AddStream(&nats.StreamConfig{
		Name:      "TEST",
		Subjects:  []string{"foo"},
		Storage:   nats.MemoryStorage,
		Retention: nats.WorkQueuePolicy,
		Replicas:  3,
	})
	require_NoError(t, err)

	leader := c.streamLeader(globalAccountName, "TEST")
	stream, err := leader.gacc.lookupStream("TEST")
	require_NoError(t, err)
	rg := stream.node.(*raft)

	t.Run("Disabled", func(t *testing.T) {
		// Switch off account NRG on all servers in the cluster.
		for _, s := range c.servers {
			s.accountNRGAllowed.Store(false)
			s.sendStatszUpdate()
		}
		time.Sleep(time.Millisecond * 100)
		for _, s := range c.servers {
			s.GlobalAccount().js.nrgAccount = ""
			s.updateNRGAccountStatus()
		}

		// Check account interest for the AppendEntry subject.
		checkFor(t, time.Second, time.Millisecond*25, func() error {
			for _, s := range c.servers {
				if !s.sys.account.sl.HasInterest(rg.asubj) {
					return fmt.Errorf("system account should have interest")
				}
				if s.gacc.sl.HasInterest(rg.asubj) {
					return fmt.Errorf("global account shouldn't have interest")
				}
			}
			return nil
		})

		// Check that the Raft traffic is in the system account, as we
		// haven't moved it elsewhere yet.
		{
			sub, err := snc.SubscribeSync(rg.asubj)
			require_NoError(t, err)
			require_NoError(t, sub.AutoUnsubscribe(1))

			msg, err := sub.NextMsg(time.Second * 3)
			require_NoError(t, err)
			require_True(t, msg != nil)
		}
	})

	t.Run("Mixed", func(t *testing.T) {
		// Switch on account NRG on a single server in the cluster and
		// leave it off on the rest.
		for i, s := range c.servers {
			s.accountNRGAllowed.Store(i == 0)
			s.sendStatszUpdate()
		}
		time.Sleep(time.Millisecond * 100)
		for i, s := range c.servers {
			if i == 0 {
				s.GlobalAccount().js.nrgAccount = globalAccountName
			} else {
				s.GlobalAccount().js.nrgAccount = ""
			}
			s.updateNRGAccountStatus()
		}

		// Check account interest for the AppendEntry subject.
		checkFor(t, time.Second, time.Millisecond*25, func() error {
			for _, s := range c.servers {
				if !s.sys.account.sl.HasInterest(rg.asubj) {
					return fmt.Errorf("system account should have interest")
				}
				if s.gacc.sl.HasInterest(rg.asubj) {
					return fmt.Errorf("global account shouldn't have interest")
				}
			}
			return nil
		})

		// Check that the Raft traffic is in the system account, as we
		// don't claim support for account NRG on all nodes in the group.
		{
			sub, err := snc.SubscribeSync(rg.asubj)
			require_NoError(t, err)
			require_NoError(t, sub.AutoUnsubscribe(1))

			msg, err := sub.NextMsg(time.Second * 3)
			require_NoError(t, err)
			require_True(t, msg != nil)
		}
	})

	t.Run("Enabled", func(t *testing.T) {
		// Switch on account NRG on all servers in the cluster.
		for _, s := range c.servers {
			s.accountNRGAllowed.Store(true)
			s.sendStatszUpdate()
		}
		time.Sleep(time.Millisecond * 100)
		for _, s := range c.servers {
			s.GlobalAccount().js.nrgAccount = globalAccountName
			s.updateNRGAccountStatus()
		}

		// Check account interest for the AppendEntry subject.
		checkFor(t, time.Second, time.Millisecond*25, func() error {
			for _, s := range c.servers {
				if s.sys.account.sl.HasInterest(rg.asubj) {
					return fmt.Errorf("system account shouldn't have interest")
				}
				if !s.gacc.sl.HasInterest(rg.asubj) {
					return fmt.Errorf("global account should have interest")
				}
			}
			return nil
		})

		// Check that the traffic moved into the global account as
		// expected.
		{
			sub, err := nc.SubscribeSync(rg.asubj)
			require_NoError(t, err)
			require_NoError(t, sub.AutoUnsubscribe(1))

			msg, err := sub.NextMsg(time.Second * 3)
			require_NoError(t, err)
			require_True(t, msg != nil)
		}
	})
}

func TestJetStreamClusterWQRoundRobinSubjectRetention(t *testing.T) {
	c := createJetStreamClusterExplicit(t, "R3S", 3)
	defer c.shutdown()

	nc, js := jsClientConnect(t, c.randomServer())
	defer nc.Close()

	_, err := js.AddStream(&nats.StreamConfig{
		Name:      "wq_stream",
		Subjects:  []string{"something.>"},
		Storage:   nats.FileStorage,
		Retention: nats.WorkQueuePolicy,
		Replicas:  3,
	})
	require_NoError(t, err)

	for i := 0; i < 100; i++ {
		n := (i % 5) + 1
		_, err := js.Publish(fmt.Sprintf("something.%d", n), nil)
		require_NoError(t, err)
	}

	sub, err := js.PullSubscribe(
		"something.5",
		"wq_consumer_5",
		nats.BindStream("wq_stream"),
		nats.ConsumerReplicas(3),
	)
	require_NoError(t, err)

	for {
		msgs, _ := sub.Fetch(5)
		if len(msgs) == 0 {
			break
		}
		for _, msg := range msgs {
			require_NoError(t, msg.AckSync())
		}
	}

	si, err := js.StreamInfo("wq_stream")
	require_NoError(t, err)
	require_Equal(t, si.State.Msgs, 80)
	require_Equal(t, si.State.NumDeleted, 20)
	require_Equal(t, si.State.NumSubjects, 4)
}

func TestJetStreamClusterMetaSyncOrphanCleanup(t *testing.T) {
	c := createJetStreamClusterWithTemplateAndModHook(t, jsClusterTempl, "R3S", 3,
		func(serverName, clusterName, storeDir, conf string) string {
			return fmt.Sprintf("%s\nserver_tags: [server:%s]", conf, serverName)
		})
	defer c.shutdown()

	nc, js := jsClientConnect(t, c.randomServer())
	defer nc.Close()

	// Create a bunch of streams on S1
	for i := 0; i < 100; i++ {
		stream := fmt.Sprintf("TEST-%d", i)
		subject := fmt.Sprintf("TEST.%d", i)
		_, err := js.AddStream(&nats.StreamConfig{
			Name:      stream,
			Subjects:  []string{subject},
			Storage:   nats.FileStorage,
			Placement: &nats.Placement{Tags: []string{"server:S-1"}},
		})
		require_NoError(t, err)
		// Put in 10 msgs to each
		for j := 0; j < 10; j++ {
			_, err := js.Publish(subject, nil)
			require_NoError(t, err)
		}
	}

	// Now we will shutdown S1 and remove all of its meta-data to trip the condition.
	s := c.serverByName("S-1")
	require_True(t, s != nil)

	sd := s.JetStreamConfig().StoreDir
	nd := filepath.Join(sd, "$SYS", "_js_", "_meta_")
	s.Shutdown()
	s.WaitForShutdown()
	os.RemoveAll(nd)
	s = c.restartServer(s)
	c.waitOnServerCurrent(s)
	jsz, err := s.Jsz(nil)
	require_NoError(t, err)
	require_Equal(t, jsz.Streams, 100)

	// These will be recreated by the meta layer, but if the orphan detection deleted them they will be empty,
	// so check all streams to make sure they still have data.
	acc := s.GlobalAccount()
	var state StreamState
	for i := 0; i < 100; i++ {
		mset, err := acc.lookupStream(fmt.Sprintf("TEST-%d", i))
		require_NoError(t, err)
		mset.store.FastState(&state)
		require_Equal(t, state.Msgs, 10)
	}
}

func TestJetStreamClusterKeyValueDesyncAfterHardKill(t *testing.T) {
	c := createJetStreamClusterExplicit(t, "R3F", 3)
	defer c.shutdown()

	nc, js := jsClientConnect(t, c.serverByName("S-1"))
	defer nc.Close()

	kv, err := js.CreateKeyValue(&nats.KeyValueConfig{
		Bucket:   "inconsistency",
		Replicas: 3,
	})
	require_NoError(t, err)

	// First create should succeed.
	revision, err := kv.Create("key.exists", []byte("1"))
	require_NoError(t, err)
	require_Equal(t, revision, 1)

	// Second create will be rejected but bump CLFS.
	_, err = kv.Create("key.exists", []byte("2"))
	require_Error(t, err)

	// Insert a new message, should only be applied once, even if we hard kill and replay afterward.
	revision, err = kv.Put("key.put", []byte("3"))
	require_NoError(t, err)
	require_Equal(t, revision, 2)

	// Restart a server
	s3 := c.serverByName("S-3")
	// We will remove the index.db file after we shutdown.
	mset, err := s3.GlobalAccount().lookupStream("KV_inconsistency")
	require_NoError(t, err)
	fs := mset.store.(*fileStore)
	ifile := filepath.Join(fs.fcfg.StoreDir, msgDir, "index.db")

	s3.Shutdown()
	s3.WaitForShutdown()
	// Remove the index.db file to simulate a hard kill where server can not write out the index.db file.
	require_NoError(t, os.Remove(ifile))

	c.restartServer(s3)
	c.waitOnClusterReady()
	c.waitOnAllCurrent()

	err = checkState(t, c, "$G", "KV_inconsistency")
	require_NoError(t, err)
}

func TestJetStreamClusterKeyValueSync(t *testing.T) {
	t.Skip("Too long for CI at the moment")
	c := createJetStreamClusterExplicit(t, "R3S", 3)
	defer c.shutdown()

	for _, s := range c.servers {
		s.optsMu.Lock()
		s.opts.LameDuckDuration = 15 * time.Second
		s.opts.LameDuckGracePeriod = -15 * time.Second
		s.optsMu.Unlock()
	}
	s := c.randomNonLeader()
	connect := func(t *testing.T) (*nats.Conn, nats.JetStreamContext) {
		return jsClientConnect(t, s)
	}

	const accountName = "$G"
	const letterBytes = "abcdefghijklmnopqrstuvwxyzABCDEFGHIJKLMNOPQRSTUVWXYZ0123456789"
	createData := func(n int) []byte {
		b := make([]byte, n)
		for i := range b {
			b[i] = letterBytes[rand.Intn(len(letterBytes))]
		}
		return b
	}
	getOrCreateKvStore := func(kvname string) (nats.KeyValue, error) {
		_, js := connect(t)
		kvExists := false
		existingKvnames := js.KeyValueStoreNames()
		for existingKvname := range existingKvnames {
			if existingKvname == kvname {
				kvExists = true
				break
			}
		}
		if !kvExists {
			return js.CreateKeyValue(&nats.KeyValueConfig{
				Bucket:   kvname,
				Replicas: 3,
				Storage:  nats.FileStorage,
			})
		} else {
			return js.KeyValue(kvname)
		}
	}
	abs := func(x int64) int64 {
		if x < 0 {
			return -x
		}
		return x
	}
	var counter int64
	var errorCounter int64

	checkMsgsEqual := func(t *testing.T, accountName, streamName string) error {
		// Gather all the streams replicas and compare contents.
		msets := make(map[*Server]*stream)
		for _, s := range c.servers {
			acc, err := s.LookupAccount(accountName)
			if err != nil {
				return err
			}
			mset, err := acc.lookupStream(streamName)
			if err != nil {
				return err
			}
			msets[s] = mset
		}

		str := getStreamDetails(t, c, accountName, streamName)
		if str == nil {
			return fmt.Errorf("could not get stream leader state")
		}
		state := str.State
		for seq := state.FirstSeq; seq <= state.LastSeq; seq++ {
			var msgId string
			var smv StoreMsg
			for replica, mset := range msets {
				mset.mu.RLock()
				sm, err := mset.store.LoadMsg(seq, &smv)
				mset.mu.RUnlock()
				if err != nil {
					if err == ErrStoreMsgNotFound || err == errDeletedMsg {
						// Skip these.
					} else {
						t.Logf("WRN: Error loading message (seq=%d) from stream %q on replica %q: %v", seq, streamName, replica, err)
					}
					continue
				}
				if msgId == _EMPTY_ {
					msgId = string(sm.hdr)
				} else if msgId != string(sm.hdr) {
					t.Errorf("MsgIds do not match for seq %d on stream %q: %q vs %q", seq, streamName, msgId, sm.hdr)
				}
			}
		}
		return nil
	}

	keyUpdater := func(ctx context.Context, cancel context.CancelFunc, kvname string, numKeys int) {
		kv, err := getOrCreateKvStore(kvname)
		if err != nil {
			t.Fatalf("[%s]:%v", kvname, err)
		}
		for i := 0; i < numKeys; i++ {
			key := fmt.Sprintf("key-%d", i)
			kv.Create(key, createData(160))
		}
		lastData := make(map[string][]byte)
		revisions := make(map[string]uint64)
		for {
			select {
			case <-ctx.Done():
				return
			default:
			}
			r := rand.Intn(numKeys)
			key := fmt.Sprintf("key-%d", r)

			for i := 0; i < 5; i++ {
				_, err := kv.Get(key)
				if err != nil {
					atomic.AddInt64(&errorCounter, 1)
					if err == nats.ErrKeyNotFound {
						t.Logf("WRN: Key not found! [%s/%s] - [%s]", kvname, key, err)
						cancel()
					}
				}
			}

			k, err := kv.Get(key)
			if err != nil {
				atomic.AddInt64(&errorCounter, 1)
			} else {
				if revisions[key] != 0 && abs(int64(k.Revision())-int64(revisions[key])) < 2 {
					lastDataVal, ok := lastData[key]
					if ok && k.Revision() == revisions[key] && slices.Compare(lastDataVal, k.Value()) != 0 {
						t.Logf("data loss [%s/%s][rev:%d] expected:[%v] is:[%v]", kvname, key, revisions[key], string(lastDataVal), string(k.Value()))
					}
				}
				newData := createData(160)
				revisions[key], err = kv.Update(key, newData, k.Revision())
				if err != nil && err != nats.ErrTimeout {
					atomic.AddInt64(&errorCounter, 1)
				} else {
					lastData[key] = newData
				}
				atomic.AddInt64(&counter, 1)
			}
		}
	}

	streamCount := 50
	keysCount := 100
	streamPrefix := "IKV"

	ctx, cancel := context.WithTimeout(context.Background(), 5*time.Minute)
	defer cancel()

	// The keyUpdaters will run for less time.
	kctx, kcancel := context.WithTimeout(context.Background(), 3*time.Minute)
	defer kcancel()

	var wg sync.WaitGroup
	var streams []string
	for i := 0; i < streamCount; i++ {
		streamName := fmt.Sprintf("%s-%d", streamPrefix, i)
		streams = append(streams, "KV_"+streamName)

		wg.Add(1)
		go func(i int) {
			defer wg.Done()
			keyUpdater(kctx, cancel, streamName, keysCount)
		}(i)
	}

	debug := false
	nc2, _ := jsClientConnect(t, s)
	if debug {
		go func() {
			for range time.NewTicker(5 * time.Second).C {
				select {
				case <-ctx.Done():
					return
				default:
				}
				for _, str := range streams {
					leaderSrv := c.streamLeader(accountName, str)
					if leaderSrv == nil {
						continue
					}
					streamLeader := getStreamDetails(t, c, accountName, str)
					if streamLeader == nil {
						continue
					}
					t.Logf("|------------------------------------------------------------------------------------------------------------------------|")
					lstate := streamLeader.State
					t.Logf("| %-10s | %-10s | msgs:%-10d | bytes:%-10d | deleted:%-10d | first:%-10d | last:%-10d |",
						str, leaderSrv.String()+"*", lstate.Msgs, lstate.Bytes, lstate.NumDeleted, lstate.FirstSeq, lstate.LastSeq,
					)
					for _, srv := range c.servers {
						if srv == leaderSrv {
							continue
						}
						acc, err := srv.LookupAccount(accountName)
						if err != nil {
							continue
						}
						stream, err := acc.lookupStream(str)
						if err != nil {
							t.Logf("Error looking up stream %s on %s replica", str, srv)
							continue
						}
						state := stream.state()

						unsynced := lstate.Msgs != state.Msgs || lstate.Bytes != state.Bytes ||
							lstate.NumDeleted != state.NumDeleted || lstate.FirstSeq != state.FirstSeq || lstate.LastSeq != state.LastSeq

						var result string
						if unsynced {
							result = "UNSYNCED"
						}
						t.Logf("| %-10s | %-10s | msgs:%-10d | bytes:%-10d | deleted:%-10d | first:%-10d | last:%-10d | %s",
							str, srv, state.Msgs, state.Bytes, state.NumDeleted, state.FirstSeq, state.LastSeq, result,
						)
					}
				}
				t.Logf("|------------------------------------------------------------------------------------------------------------------------| %v", nc2.ConnectedUrl())
			}
		}()
	}

	checkStreams := func(t *testing.T) {
		for _, str := range streams {
			checkFor(t, time.Minute, 500*time.Millisecond, func() error {
				return checkState(t, c, accountName, str)
			})
			checkFor(t, time.Minute, 500*time.Millisecond, func() error {
				return checkMsgsEqual(t, accountName, str)
			})
		}
	}

Loop:
	for range time.NewTicker(30 * time.Second).C {
		select {
		case <-ctx.Done():
			break Loop
		default:
		}
		rollout := func(t *testing.T) {
			for _, s := range c.servers {
				// For graceful mode
				s.lameDuckMode()
				s.WaitForShutdown()
				s = c.restartServer(s)

				hctx, hcancel := context.WithTimeout(context.Background(), 15*time.Second)
				defer hcancel()

			Healthz:
				for range time.NewTicker(2 * time.Second).C {
					select {
					case <-hctx.Done():
					default:
					}

					status := s.healthz(nil)
					if status.StatusCode == 200 {
						break Healthz
					}
				}
				c.waitOnClusterReady()
				checkStreams(t)
			}
		}
		rollout(t)
		checkStreams(t)
	}
	wg.Wait()
	checkStreams(t)
}

func TestJetStreamClusterKeyValueLastSeqMismatch(t *testing.T) {
	c := createJetStreamClusterExplicit(t, "R3S", 3)
	defer c.shutdown()

	nc, js := jsClientConnect(t, c.randomServer())
	defer nc.Close()

	for _, r := range []int{1, 3} {
		t.Run(fmt.Sprintf("R=%d", r), func(t *testing.T) {
			kv, err := js.CreateKeyValue(&nats.KeyValueConfig{
				Bucket:   fmt.Sprintf("mismatch_%v", r),
				Replicas: r,
			})
			require_NoError(t, err)

			revision, err := kv.Create("foo", []byte("1"))
			require_NoError(t, err)
			require_Equal(t, revision, 1)

			revision, err = kv.Create("bar", []byte("2"))
			require_NoError(t, err)
			require_Equal(t, revision, 2)

			// Now say we want to update baz but iff last was revision 1.
			_, err = kv.Update("baz", []byte("3"), uint64(1))
			require_Error(t, err)
			require_Equal(t, err.Error(), `nats: wrong last sequence: 0`)
		})
	}
}

func TestJetStreamClusterPubAckSequenceDupe(t *testing.T) {
	c := createJetStreamClusterExplicit(t, "TEST_CLUSTER", 3)
	defer c.shutdown()

	nc, js := jsClientConnect(t, c.randomServer())
	defer nc.Close()

	type client struct {
		nc *nats.Conn
		js nats.JetStreamContext
	}

	clients := make([]client, len(c.servers))
	for i, server := range c.servers {
		clients[i].nc, clients[i].js = jsClientConnect(t, server)
		defer clients[i].nc.Close()
	}

	_, err := js.AddStream(&nats.StreamConfig{
		Name:       "TEST_STREAM",
		Subjects:   []string{"TEST_SUBJECT.*"},
		Replicas:   3,
		Duplicates: 1 * time.Minute,
	})
	require_NoError(t, err)

	msgData := []byte("...")

	for seq := uint64(1); seq < 10; seq++ {

		if seq%3 == 0 {
			c.restartAll()
		}

		msgSubject := "TEST_SUBJECT." + strconv.FormatUint(seq, 10)
		msgIdOpt := nats.MsgId(nuid.Next())

		firstPublisherClient := &clients[rand.Intn(len(clients))]
		secondPublisherClient := &clients[rand.Intn(len(clients))]

		pubAck1, err := firstPublisherClient.js.Publish(msgSubject, msgData, msgIdOpt)
		require_NoError(t, err)
		require_Equal(t, seq, pubAck1.Sequence)
		require_False(t, pubAck1.Duplicate)

		pubAck2, err := secondPublisherClient.js.Publish(msgSubject, msgData, msgIdOpt)
		require_NoError(t, err)
		require_Equal(t, seq, pubAck2.Sequence)
		require_True(t, pubAck2.Duplicate)

	}

}

func TestJetStreamClusterPubAckSequenceDupeAsync(t *testing.T) {
	c := createJetStreamClusterExplicit(t, "TEST_CLUSTER", 3)
	defer c.shutdown()

	nc, js := jsClientConnect(t, c.randomServer())
	defer nc.Close()

	_, err := js.AddStream(&nats.StreamConfig{
		Name:       "TEST_STREAM",
		Subjects:   []string{"TEST_SUBJECT"},
		Replicas:   3,
		Duplicates: 1 * time.Minute,
	})
	require_NoError(t, err)

	msgData := []byte("...")

	for seq := uint64(1); seq < 10; seq++ {

		msgSubject := "TEST_SUBJECT"
		msgIdOpt := nats.MsgId(nuid.Next())
		conflictErr := &nats.APIError{ErrorCode: nats.ErrorCode(JSStreamDuplicateMessageConflict)}

		wg := sync.WaitGroup{}
		wg.Add(2)

		// Fire off 2 publish requests in parallel
		// The first one "stages" a duplicate entry before even proposing the message
		// The second one gets a pubAck with sequence zero by hitting the staged duplicated entry

		pubAcks := [2]*nats.PubAck{}
		for i := 0; i < 2; i++ {
			go func(i int) {
				defer wg.Done()
				var err error
				pubAcks[i], err = js.Publish(msgSubject, msgData, msgIdOpt)
				// Conflict on duplicate message, wait a bit before retrying to get the proper pubAck.
				if errors.Is(err, conflictErr) {
					time.Sleep(time.Millisecond * 500)
					pubAcks[i], err = js.Publish(msgSubject, msgData, msgIdOpt)
				}
				require_NoError(t, err)
			}(i)
		}

		wg.Wait()
		require_Equal(t, pubAcks[0].Sequence, seq)
		require_Equal(t, pubAcks[1].Sequence, seq)

		// Exactly one of the pubAck should be marked dupe
		require_True(t, (pubAcks[0].Duplicate || pubAcks[1].Duplicate) && (pubAcks[0].Duplicate != pubAcks[1].Duplicate))
	}
}

func TestJetStreamClusterConsumeWithStartSequence(t *testing.T) {

	const (
		NumMessages         = 10
		ChosenSeq           = 5
		StreamName          = "TEST"
		StreamSubject       = "ORDERS.*"
		StreamSubjectPrefix = "ORDERS."
	)

	for _, ClusterSize := range []int{
		1, // Single server
		3, // 3-node cluster
	} {
		R := ClusterSize
		t.Run(
			fmt.Sprintf("Nodes:%d,Replicas:%d", ClusterSize, R),
			func(t *testing.T) {
				// This is the success condition for all sub-tests below
				var ExpectedMsgId = ""
				checkMessage := func(t *testing.T, msg *nats.Msg) {
					t.Helper()

					msgMeta, err := msg.Metadata()
					require_NoError(t, err)

					// Check sequence number
					require_Equal(t, msgMeta.Sequence.Stream, ChosenSeq)

					// Check message id
					require_NotEqual(t, ExpectedMsgId, "")
					require_Equal(t, msg.Header.Get(nats.MsgIdHdr), ExpectedMsgId)
				}

				checkRawMessage := func(t *testing.T, msg *nats.RawStreamMsg) {
					t.Helper()

					// Check sequence number
					require_Equal(t, msg.Sequence, ChosenSeq)

					// Check message id
					require_NotEqual(t, ExpectedMsgId, "")
					require_Equal(t, msg.Header.Get(nats.MsgIdHdr), ExpectedMsgId)
				}

				// Setup: start server or cluster, connect client
				var server *Server
				if ClusterSize == 1 {
					server = RunBasicJetStreamServer(t)
					defer server.Shutdown()
				} else {
					c := createJetStreamCluster(t, jsClusterTempl, "HUB", _EMPTY_, ClusterSize, 22020, true)
					defer c.shutdown()
					server = c.randomServer()
				}

				// Setup: connect
				var nc *nats.Conn
				var js nats.JetStreamContext
				nc, js = jsClientConnect(t, server)
				defer nc.Close()

				// Setup: create stream
				_, err := js.AddStream(&nats.StreamConfig{
					Replicas: R,
					Name:     StreamName,
					Subjects: []string{StreamSubject},
				})
				require_NoError(t, err)

				// Setup: populate stream
				buf := make([]byte, 100)
				for i := uint64(1); i <= NumMessages; i++ {
					msgId := nuid.Next()
					pubAck, err := js.Publish(StreamSubjectPrefix+strconv.Itoa(int(i)), buf, nats.MsgId(msgId))
					require_NoError(t, err)

					// Verify assumption made in tests below
					require_Equal(t, pubAck.Sequence, i)

					if i == ChosenSeq {
						// Save the expected message id for the chosen message
						ExpectedMsgId = msgId
					}
				}

				// Setup: create subscriptions, needs to be after stream creation or OptStartSeq could be clipped
				var preCreatedSub, preCreatedSubDurable *nats.Subscription
				{
					preCreatedSub, err = js.PullSubscribe(
						StreamSubject,
						"",
						nats.StartSequence(ChosenSeq),
					)
					require_NoError(t, err)
					defer func() {
						require_NoError(t, preCreatedSub.Unsubscribe())
					}()

					const Durable = "dlc_pre_created"
					c, err := js.AddConsumer(StreamName, &nats.ConsumerConfig{
						Durable:       Durable,
						DeliverPolicy: nats.DeliverByStartSequencePolicy,
						OptStartSeq:   ChosenSeq,
						Replicas:      R,
					})
					require_NoError(t, err)
					defer func() {
						require_NoError(t, js.DeleteConsumer(c.Stream, c.Name))
					}()

					preCreatedSubDurable, err = js.PullSubscribe(
						"",
						"",
						nats.Bind(StreamName, Durable),
					)
					require_NoError(t, err)
					defer func() {
						require_NoError(t, preCreatedSubDurable.Unsubscribe())
					}()
				}

				// Tests various ways to consume the stream starting at the ChosenSeq sequence

				t.Run(
					"DurableConsumer",
					func(t *testing.T) {
						const Durable = "dlc"
						c, err := js.AddConsumer(StreamName, &nats.ConsumerConfig{
							Durable:       Durable,
							DeliverPolicy: nats.DeliverByStartSequencePolicy,
							OptStartSeq:   ChosenSeq,
							Replicas:      R,
						})
						require_NoError(t, err)
						defer func() {
							require_NoError(t, js.DeleteConsumer(c.Stream, c.Name))
						}()

						sub, err := js.PullSubscribe(
							StreamSubject,
							Durable,
						)
						require_NoError(t, err)
						defer func() {
							require_NoError(t, sub.Unsubscribe())
						}()

						msgs, err := sub.Fetch(1)
						require_NoError(t, err)
						require_Equal(t, len(msgs), 1)

						checkMessage(t, msgs[0])
					},
				)

				t.Run(
					"DurableConsumerWithBind",
					func(t *testing.T) {
						const Durable = "dlc_bind"
						c, err := js.AddConsumer(StreamName, &nats.ConsumerConfig{
							Durable:       Durable,
							DeliverPolicy: nats.DeliverByStartSequencePolicy,
							OptStartSeq:   ChosenSeq,
							Replicas:      R,
						})
						require_NoError(t, err)
						defer func() {
							require_NoError(t, js.DeleteConsumer(c.Stream, c.Name))
						}()

						sub, err := js.PullSubscribe(
							"",
							"",
							nats.Bind(StreamName, Durable),
						)
						require_NoError(t, err)
						defer func() {
							require_NoError(t, sub.Unsubscribe())
						}()

						msgs, err := sub.Fetch(1)
						require_NoError(t, err)
						require_Equal(t, len(msgs), 1)

						checkMessage(t, msgs[0])
					},
				)

				t.Run(
					"PreCreatedDurableConsumerWithBind",
					func(t *testing.T) {
						msgs, err := preCreatedSubDurable.Fetch(1)
						require_NoError(t, err)
						require_Equal(t, len(msgs), 1)

						checkMessage(t, msgs[0])
					},
				)

				t.Run(
					"PullConsumer",
					func(t *testing.T) {
						sub, err := js.PullSubscribe(
							StreamSubject,
							"",
							nats.StartSequence(ChosenSeq),
						)
						require_NoError(t, err)
						defer func() {
							require_NoError(t, sub.Unsubscribe())
						}()

						msgs, err := sub.Fetch(1)
						require_NoError(t, err)
						require_Equal(t, len(msgs), 1)

						checkMessage(t, msgs[0])
					},
				)

				t.Run(
					"PreCreatedPullConsumer",
					func(t *testing.T) {
						msgs, err := preCreatedSub.Fetch(1)
						require_NoError(t, err)
						require_Equal(t, len(msgs), 1)

						checkMessage(t, msgs[0])
					},
				)

				t.Run(
					"SynchronousConsumer",
					func(t *testing.T) {
						sub, err := js.SubscribeSync(
							StreamSubject,
							nats.StartSequence(ChosenSeq),
						)
						if err != nil {
							return
						}
						require_NoError(t, err)
						defer func() {
							require_NoError(t, sub.Unsubscribe())
						}()

						msg, err := sub.NextMsg(1 * time.Second)
						require_NoError(t, err)
						checkMessage(t, msg)
					},
				)

				t.Run(
					"CallbackSubscribe",
					func(t *testing.T) {
						var waitGroup sync.WaitGroup
						waitGroup.Add(1)
						// To be populated by callback
						var receivedMsg *nats.Msg

						sub, err := js.Subscribe(
							StreamSubject,
							func(msg *nats.Msg) {
								// Save first message received
								if receivedMsg == nil {
									receivedMsg = msg
									waitGroup.Done()
								}
							},
							nats.StartSequence(ChosenSeq),
						)
						require_NoError(t, err)
						defer func() {
							require_NoError(t, sub.Unsubscribe())
						}()

						waitGroup.Wait()
						require_NotNil(t, receivedMsg)
						checkMessage(t, receivedMsg)
					},
				)

				t.Run(
					"ChannelSubscribe",
					func(t *testing.T) {
						msgChannel := make(chan *nats.Msg, 1)
						sub, err := js.ChanSubscribe(
							StreamSubject,
							msgChannel,
							nats.StartSequence(ChosenSeq),
						)
						require_NoError(t, err)
						defer func() {
							require_NoError(t, sub.Unsubscribe())
						}()

						msg := <-msgChannel
						checkMessage(t, msg)
					},
				)

				t.Run(
					"GetRawStreamMessage",
					func(t *testing.T) {
						rawMsg, err := js.GetMsg(StreamName, ChosenSeq)
						require_NoError(t, err)
						checkRawMessage(t, rawMsg)
					},
				)

				t.Run(
					"GetLastMessageBySubject",
					func(t *testing.T) {
						rawMsg, err := js.GetLastMsg(
							StreamName,
							fmt.Sprintf("ORDERS.%d", ChosenSeq),
						)
						require_NoError(t, err)
						checkRawMessage(t, rawMsg)
					},
				)
			},
		)
	}
}

func TestJetStreamClusterAckDeleted(t *testing.T) {

	const (
		NumMessages         = 10
		StreamName          = "TEST"
		StreamSubject       = "ORDERS.*"
		StreamSubjectPrefix = "ORDERS."
	)

	for _, ClusterSize := range []int{
		1, // Single server
		3, // 3-node cluster
	} {
		R := ClusterSize
		t.Run(
			fmt.Sprintf("Nodes:%d,Replicas:%d", ClusterSize, R),
			func(t *testing.T) {
				// Setup: start server or cluster, connect client
				var server *Server
				if ClusterSize == 1 {
					server = RunBasicJetStreamServer(t)
					defer server.Shutdown()
				} else {
					c := createJetStreamCluster(t, jsClusterTempl, "HUB", _EMPTY_, ClusterSize, 22020, true)
					defer c.shutdown()
					server = c.randomServer()
				}

				// Setup: connect
				var nc *nats.Conn
				var js nats.JetStreamContext
				nc, js = jsClientConnect(t, server)
				defer nc.Close()

				// Setup: create stream
				_, err := js.AddStream(&nats.StreamConfig{
					Replicas:  R,
					Name:      StreamName,
					Subjects:  []string{StreamSubject},
					Retention: nats.LimitsPolicy,
					Discard:   nats.DiscardOld,
					MaxMsgs:   1, // Only keep the latest message
				})
				require_NoError(t, err)

				// Setup: create durable consumer and subscription
				const Durable = "dlc"
				c, err := js.AddConsumer(StreamName, &nats.ConsumerConfig{
					Durable:       Durable,
					Replicas:      R,
					AckPolicy:     nats.AckExplicitPolicy,
					MaxAckPending: NumMessages,
				})
				require_NoError(t, err)
				defer func() {
					require_NoError(t, js.DeleteConsumer(c.Stream, c.Name))
				}()

				// Setup: create durable consumer subscription
				sub, err := js.PullSubscribe(
					"",
					"",
					nats.Bind(StreamName, Durable),
				)
				require_NoError(t, err)
				defer func() {
					require_NoError(t, sub.Unsubscribe())
				}()

				// Collect received and non-ACKed messages
				receivedMessages := make([]*nats.Msg, 0, NumMessages)

				buf := make([]byte, 100)
				for i := uint64(1); i <= NumMessages; i++ {
					// Publish one message
					msgId := nuid.Next()
					pubAck, err := js.Publish(
						StreamSubjectPrefix+strconv.Itoa(int(i)),
						buf,
						nats.MsgId(msgId),
					)
					require_NoError(t, err)
					require_Equal(t, pubAck.Sequence, i)

					// Consume message
					msgs, err := sub.Fetch(1)
					require_NoError(t, err)
					require_Equal(t, len(msgs), 1)

					// Validate message
					msg := msgs[0]
					require_Equal(t, msgs[0].Header.Get(nats.MsgIdHdr), msgId)

					// Validate message metadata
					msgMeta, err := msg.Metadata()
					require_NoError(t, err)
					// Check sequence number
					require_Equal(t, msgMeta.Sequence.Stream, i)

					// Save for ACK later
					receivedMessages = append(receivedMessages, msg)
				}

				// Verify stream state, expecting a single message due to limits
				streamInfo, err := js.StreamInfo(StreamName)
				require_NoError(t, err)
				require_Equal(t, streamInfo.State.Msgs, 1)

				// Verify consumer state, expecting ack floor corresponding to messages dropped
				consumerInfo, err := js.ConsumerInfo(StreamName, Durable)
				require_NoError(t, err)
				require_Equal(t, consumerInfo.NumAckPending, 1)
				require_Equal(t, consumerInfo.AckFloor.Stream, 9)
				require_Equal(t, consumerInfo.AckFloor.Consumer, 9)

				// ACK all messages (all except last have been dropped from the stream)
				for _, message := range receivedMessages {
					err := message.AckSync()
					require_NoError(t, err)
				}

				// Verify consumer state, all messages ACKed
				consumerInfo, err = js.ConsumerInfo(StreamName, Durable)
				require_NoError(t, err)
				require_Equal(t, consumerInfo.NumAckPending, 0)
				require_Equal(t, consumerInfo.AckFloor.Stream, 10)
				require_Equal(t, consumerInfo.AckFloor.Consumer, 10)
			},
		)
	}
}

func TestJetStreamClusterAPILimitDefault(t *testing.T) {
	c := createJetStreamClusterExplicit(t, "R3S", 3)
	defer c.shutdown()

	for _, s := range c.servers {
		s.optsMu.RLock()
		lim := s.opts.JetStreamRequestQueueLimit
		s.optsMu.RUnlock()

		require_Equal(t, lim, JSDefaultRequestQueueLimit)
		require_Equal(t, atomic.LoadInt64(&s.getJetStream().queueLimit), JSDefaultRequestQueueLimit)
	}
}

func TestJetStreamClusterAPILimitAdvisory(t *testing.T) {
	// Hit the limit straight away.
	const queueLimit = 1

	config := `
		listen: 127.0.0.1:-1
		server_name: %s
		jetstream: {
			max_mem_store: 256MB
			max_file_store: 2GB
			store_dir: '%s'
			request_queue_limit: ` + fmt.Sprintf("%d", queueLimit) + `
		}
		cluster {
			name: %s
			listen: 127.0.0.1:%d
			routes = [%s]
		}
		accounts { $SYS { users = [ { user: "admin", pass: "s3cr3t!" } ] } }
    `
	c := createJetStreamClusterWithTemplate(t, config, "R3S", 3)
	defer c.shutdown()

	c.waitOnLeader()
	s := c.randomNonLeader()

	for _, s := range c.servers {
		lim := atomic.LoadInt64(&s.getJetStream().queueLimit)
		require_Equal(t, lim, queueLimit)
	}

	nc, _ := jsClientConnect(t, s)
	defer nc.Close()

	snc, _ := jsClientConnect(t, c.randomServer(), nats.UserInfo("admin", "s3cr3t!"))
	defer snc.Close()

	sub, err := snc.SubscribeSync(JSAdvisoryAPILimitReached)
	require_NoError(t, err)

	ctx, cancel := context.WithTimeout(context.Background(), time.Second*5)
	defer cancel()

	require_NoError(t, nc.PublishMsg(&nats.Msg{
		Subject: fmt.Sprintf(JSApiConsumerListT, "TEST"),
		Reply:   nc.NewInbox(),
	}))

	// Wait for the advisory to come in.
	msg, err := sub.NextMsgWithContext(ctx)
	require_NoError(t, err)
	var advisory JSAPILimitReachedAdvisory
	require_NoError(t, json.Unmarshal(msg.Data, &advisory))
	require_Equal(t, advisory.Domain, _EMPTY_)     // No JetStream domain was set.
	require_Equal(t, advisory.Dropped, queueLimit) // Configured queue limit.
}

func TestJetStreamClusterPendingRequestsInJsz(t *testing.T) {
	c := createJetStreamClusterExplicit(t, "R3S", 3)
	defer c.shutdown()

	c.waitOnLeader()
	metaleader := c.leader()

	sjs := metaleader.getJetStream()
	sjs.mu.Lock()
	sub := &subscription{
		subject: []byte("$JS.API.VERY_SLOW"),
		icb: func(sub *subscription, client *client, acc *Account, subject, reply string, rmsg []byte) {
			select {
			case <-client.srv.quitCh:
			case <-time.After(time.Second * 3):
			}
		},
	}
	err := metaleader.getJetStream().apiSubs.Insert(sub)
	sjs.mu.Unlock()

	require_NoError(t, err)

	nc, _ := jsClientConnect(t, c.randomNonLeader())
	defer nc.Close()

	inbox := nc.NewRespInbox()
	msg := &nats.Msg{
		Subject: "$JS.API.VERY_SLOW",
		Reply:   inbox,
	}

	// Fall short of hitting the API limit by a little bit,
	// otherwise the requests get drained away.
	for i := 0; i < JSDefaultRequestQueueLimit-10; i++ {
		require_NoError(t, nc.PublishMsg(msg))
	}

	// We could check before above published messages are received,
	// so allow some retries for pending messages to build up.
	checkFor(t, 2*time.Second, 100*time.Millisecond, func() error {
		jsz, err := metaleader.Jsz(nil)
		if err != nil {
			return err
		}
		if jsz.Meta == nil {
			return errors.New("jsz.Meta == nil")
		}
		if jsz.Meta.Pending == 0 {
			return errors.New("jsz.Meta.Pending == 0, expected pending requests")
		}
		return nil
	})

	snc, _ := jsClientConnect(t, c.randomServer(), nats.UserInfo("admin", "s3cr3t!"))
	defer snc.Close()

	ch := make(chan *nats.Msg, 1)
	ssub, err := snc.ChanSubscribe(fmt.Sprintf(serverStatsSubj, metaleader.ID()), ch)
	require_NoError(t, err)
	require_NoError(t, ssub.AutoUnsubscribe(1))

	msg = require_ChanRead(t, ch, time.Second*5)
	var m ServerStatsMsg
	require_NoError(t, json.Unmarshal(msg.Data, &m))
	require_True(t, m.Stats.JetStream != nil)
	require_NotEqual(t, m.Stats.JetStream.Meta.Pending, 0)
}

func TestJetStreamClusterConsumerReplicasAfterScale(t *testing.T) {
	c := createJetStreamClusterExplicit(t, "R5S", 5)
	defer c.shutdown()

	nc, js := jsClientConnect(t, c.randomNonLeader())
	defer nc.Close()

	_, err := js.AddStream(&nats.StreamConfig{
		Name:     "TEST",
		Subjects: []string{"foo"},
		Replicas: 5,
	})
	require_NoError(t, err)

	// Put some messages in to test consumer state transfer.
	for i := 0; i < 100; i++ {
		js.PublishAsync("foo", []byte("ok"))
	}
	select {
	case <-js.PublishAsyncComplete():
	case <-time.After(5 * time.Second):
		t.Fatalf("Did not receive completion signal")
	}

	// Create four different consumers.
	// Normal where we inherit replicas from parent.
	ci, err := js.AddConsumer("TEST", &nats.ConsumerConfig{
		Durable:   "dur",
		AckPolicy: nats.AckExplicitPolicy,
	})
	require_NoError(t, err)
	require_Equal(t, ci.Config.Replicas, 0)
	require_Equal(t, len(ci.Cluster.Replicas), 4)

	// Ephemeral
	ci, err = js.AddConsumer("TEST", &nats.ConsumerConfig{
		AckPolicy: nats.AckExplicitPolicy,
	})
	require_NoError(t, err)
	require_Equal(t, ci.Config.Replicas, 0) // Legacy ephemeral is 0 here too.
	require_Equal(t, len(ci.Cluster.Replicas), 0)
	eName := ci.Name

	// R1
	ci, err = js.AddConsumer("TEST", &nats.ConsumerConfig{
		Durable:   "r1",
		AckPolicy: nats.AckExplicitPolicy,
		Replicas:  1,
	})
	require_NoError(t, err)
	require_Equal(t, ci.Config.Replicas, 1)
	require_Equal(t, len(ci.Cluster.Replicas), 0)

	// R3
	ci, err = js.AddConsumer("TEST", &nats.ConsumerConfig{
		Name:      "r3",
		AckPolicy: nats.AckExplicitPolicy,
		Replicas:  3,
	})
	require_NoError(t, err)
	require_Equal(t, ci.Config.Replicas, 3)
	require_Equal(t, len(ci.Cluster.Replicas), 2)

	// Now create some state on r1 consumer.
	sub, err := js.PullSubscribe("foo", "r1")
	require_NoError(t, err)

	fetch := rand.Intn(99) + 1 // Needs to be at least 1.
	msgs, err := sub.Fetch(fetch, nats.MaxWait(10*time.Second))
	require_NoError(t, err)
	require_Equal(t, len(msgs), fetch)
	ack := rand.Intn(fetch)
	for i := 0; i <= ack; i++ {
		msgs[i].AckSync()
	}
	r1ci, err := js.ConsumerInfo("TEST", "r1")
	require_NoError(t, err)
	r1ci.Delivered.Last, r1ci.AckFloor.Last = nil, nil

	// Now scale stream to R3.
	_, err = js.UpdateStream(&nats.StreamConfig{
		Name:     "TEST",
		Subjects: []string{"foo"},
		Replicas: 3,
	})
	require_NoError(t, err)

	c.waitOnStreamLeader(globalAccountName, "TEST")

	// Now check each.
	c.waitOnConsumerLeader(globalAccountName, "TEST", "dur")
	ci, err = js.ConsumerInfo("TEST", "dur")
	require_NoError(t, err)
	require_Equal(t, ci.Config.Replicas, 0)
	require_Equal(t, len(ci.Cluster.Replicas), 2)

	c.waitOnConsumerLeader(globalAccountName, "TEST", eName)
	ci, err = js.ConsumerInfo("TEST", eName)
	require_NoError(t, err)
	require_Equal(t, ci.Config.Replicas, 0)
	require_Equal(t, len(ci.Cluster.Replicas), 0)

	c.waitOnConsumerLeader(globalAccountName, "TEST", "r1")
	ci, err = js.ConsumerInfo("TEST", "r1")
	require_NoError(t, err)
	require_Equal(t, ci.Config.Replicas, 1)
	require_Equal(t, len(ci.Cluster.Replicas), 0)
	// Now check that state transferred correctly.
	ci.Delivered.Last, ci.AckFloor.Last = nil, nil
	if ci.Delivered != r1ci.Delivered {
		t.Fatalf("Delivered state for R1 incorrect, wanted %+v got %+v",
			r1ci.Delivered, ci.Delivered)
	}
	if ci.AckFloor != r1ci.AckFloor {
		t.Fatalf("AckFloor state for R1 incorrect, wanted %+v got %+v",
			r1ci.AckFloor, ci.AckFloor)
	}

	c.waitOnConsumerLeader(globalAccountName, "TEST", "r3")
	ci, err = js.ConsumerInfo("TEST", "r3")
	require_NoError(t, err)
	require_Equal(t, ci.Config.Replicas, 3)
	require_Equal(t, len(ci.Cluster.Replicas), 2)
}

func TestJetStreamClusterDesyncAfterErrorDuringCatchup(t *testing.T) {
	tests := []struct {
		title            string
		onErrorCondition func(server *Server, mset *stream)
	}{
		{
			title: "TooManyRetries",
			onErrorCondition: func(server *Server, mset *stream) {
				// Too many retries while processing snapshot is considered a cluster reset.
				// If a leader is temporarily unavailable we shouldn't blow away our state.
				require_True(t, isClusterResetErr(errCatchupTooManyRetries))
				mset.resetClusteredState(errCatchupTooManyRetries)
			},
		},
		{
			title: "AbortedNoLeader",
			onErrorCondition: func(server *Server, mset *stream) {
				for _, n := range server.raftNodes {
					rn := n.(*raft)
					if rn.accName == "$G" {
						rn.Lock()
						rn.updateLeader(noLeader)
						rn.Unlock()
					}
				}

				// Processing a snapshot while there's no leader elected is considered a cluster reset.
				// If a leader is temporarily unavailable we shouldn't blow away our state.
				var snap StreamReplicatedState
				snap.LastSeq = 1_000 // ensure we can catchup based on the snapshot
				err := mset.processSnapshot(&snap)
				require_True(t, errors.Is(err, errCatchupAbortedNoLeader))
				require_True(t, isClusterResetErr(err))
				mset.resetClusteredState(err)
			},
		},
	}

	for _, test := range tests {
		t.Run(test.title, func(t *testing.T) {
			c := createJetStreamClusterExplicit(t, "R3S", 3)
			defer c.shutdown()

			nc, js := jsClientConnect(t, c.randomServer())
			defer nc.Close()

			si, err := js.AddStream(&nats.StreamConfig{
				Name:     "TEST",
				Subjects: []string{"foo"},
				Replicas: 3,
			})
			require_NoError(t, err)

			streamLeader := si.Cluster.Leader
			streamLeaderServer := c.serverByName(streamLeader)
			nc.Close()
			nc, js = jsClientConnect(t, streamLeaderServer)
			defer nc.Close()

			servers := slices.DeleteFunc([]string{"S-1", "S-2", "S-3"}, func(s string) bool {
				return s == streamLeader
			})

			// Publish 10 messages.
			for i := 0; i < 10; i++ {
				pubAck, err := js.Publish("foo", []byte("ok"))
				require_NoError(t, err)
				require_Equal(t, pubAck.Sequence, uint64(i+1))
			}

			outdatedServerName := servers[0]
			clusterResetServerName := servers[1]

			outdatedServer := c.serverByName(outdatedServerName)
			outdatedServer.Shutdown()
			outdatedServer.WaitForShutdown()

			// Publish 10 more messages, one server will be behind.
			for i := 0; i < 10; i++ {
				pubAck, err := js.Publish("foo", []byte("ok"))
				require_NoError(t, err)
				require_Equal(t, pubAck.Sequence, uint64(i+11))
			}

			// We will not need the client anymore.
			nc.Close()

			// Shutdown stream leader so one server remains.
			streamLeaderServer.Shutdown()
			streamLeaderServer.WaitForShutdown()

			clusterResetServer := c.serverByName(clusterResetServerName)
			acc, err := clusterResetServer.lookupAccount(globalAccountName)
			require_NoError(t, err)
			mset, err := acc.lookupStream("TEST")
			require_NoError(t, err)

			// Run error condition.
			test.onErrorCondition(clusterResetServer, mset)

			// Stream leader stays offline, we only start the server with missing stream data.
			// We expect that the reset server must not allow the outdated server to become leader, as that would result in desync.
			c.restartServer(outdatedServer)
			c.waitOnStreamLeader(globalAccountName, "TEST")

			// Outdated server must NOT become the leader.
			newStreamLeaderServer := c.streamLeader(globalAccountName, "TEST")
			require_Equal(t, newStreamLeaderServer.Name(), clusterResetServerName)
		})
	}
}

func TestJetStreamClusterHardKillAfterStreamAdd(t *testing.T) {
	c := createJetStreamClusterExplicit(t, "R3S", 3)
	defer c.shutdown()

	nc, js := jsClientConnect(t, c.randomServer())
	defer nc.Close()

	_, err := js.AddStream(&nats.StreamConfig{
		Name:     "TEST",
		Subjects: []string{"foo"},
		Replicas: 3,
	})
	require_NoError(t, err)

	// Simulate being hard killed by:
	// 1. copy directories before shutdown
	copyToSrcMap := make(map[string]string)
	for _, s := range c.servers {
		sd := s.StoreDir()
		copySd := path.Join(t.TempDir(), JetStreamStoreDir)
		err = copyDir(t, copySd, sd)
		require_NoError(t, err)
		copyToSrcMap[copySd] = sd
	}

	// 2. stop all
	nc.Close()
	c.stopAll()

	// 3. revert directories to before shutdown
	for cp, dest := range copyToSrcMap {
		err = os.RemoveAll(dest)
		require_NoError(t, err)
		err = copyDir(t, dest, cp)
		require_NoError(t, err)
	}

	// 4. restart
	c.restartAll()
	c.waitOnAllCurrent()

	nc, js = jsClientConnect(t, c.randomServer())
	defer nc.Close()

	// Stream should exist still and not be removed after hard killing all servers, so expect no error.
	_, err = js.StreamInfo("TEST")
	require_NoError(t, err)
}

func TestJetStreamClusterDesyncAfterPublishToLeaderWithoutQuorum(t *testing.T) {
	c := createJetStreamClusterExplicit(t, "R3S", 3)
	defer c.shutdown()

	nc, js := jsClientConnect(t, c.randomServer())
	defer nc.Close()

	si, err := js.AddStream(&nats.StreamConfig{
		Name:     "TEST",
		Subjects: []string{"foo"},
		Replicas: 3,
	})
	require_NoError(t, err)

	streamLeader := si.Cluster.Leader
	streamLeaderServer := c.serverByName(streamLeader)
	nc.Close()
	nc, js = jsClientConnect(t, streamLeaderServer)
	defer nc.Close()

	servers := slices.DeleteFunc([]string{"S-1", "S-2", "S-3"}, func(s string) bool {
		return s == streamLeader
	})

	// Stop followers so further publishes will not have quorum.
	followerName1 := servers[0]
	followerName2 := servers[1]
	followerServer1 := c.serverByName(followerName1)
	followerServer2 := c.serverByName(followerName2)
	followerServer1.Shutdown()
	followerServer2.Shutdown()
	followerServer1.WaitForShutdown()
	followerServer2.WaitForShutdown()

	// Although this request will time out, it will be added to the stream leader's WAL.
	_, err = js.Publish("foo", []byte("first"), nats.AckWait(time.Second))
	require_NotNil(t, err)
	require_Equal(t, err, nats.ErrTimeout)

	// Now shut down the leader as well.
	nc.Close()
	streamLeaderServer.Shutdown()
	streamLeaderServer.WaitForShutdown()

	// Only restart the (previous) followers.
	followerServer1 = c.restartServer(followerServer1)
	c.restartServer(followerServer2)
	c.waitOnStreamLeader(globalAccountName, "TEST")

	nc, js = jsClientConnect(t, followerServer1)
	defer nc.Close()

	// Publishing a message will now have quorum.
	pubAck, err := js.Publish("foo", []byte("first, this is a retry"))
	require_NoError(t, err)
	require_Equal(t, pubAck.Sequence, 1)

	// Bring up the previous stream leader.
	c.restartServer(streamLeaderServer)
	c.waitOnAllCurrent()
	c.waitOnStreamLeader(globalAccountName, "TEST")

	// Check all servers ended up with the last published message, which had quorum.
	checkFor(t, 3*time.Second, 250*time.Millisecond, func() error {
		for _, s := range c.servers {
			acc, err := s.lookupAccount(globalAccountName)
			if err != nil {
				return err
			}
			mset, err := acc.lookupStream("TEST")
			if err != nil {
				return err
			}
			state := mset.state()
			if state.Msgs != 1 || state.Bytes != 55 {
				return fmt.Errorf("stream state didn't match, got %d messages with %d bytes", state.Msgs, state.Bytes)
			}
		}
		return nil
	})
}

func TestJetStreamClusterPreserveWALDuringCatchupWithMatchingTerm(t *testing.T) {
	c := createJetStreamClusterExplicit(t, "R3S", 3)
	defer c.shutdown()

	nc, js := jsClientConnect(t, c.randomServer())
	defer nc.Close()

	_, err := js.AddStream(&nats.StreamConfig{
		Name:     "TEST",
		Subjects: []string{"foo.>"},
		Replicas: 3,
	})
	nc.Close()
	require_NoError(t, err)

	// Pick one server that will only store a part of the messages in its WAL.
	rs := c.randomNonStreamLeader(globalAccountName, "TEST")
	ts := time.Now().UnixNano()

	// Manually add 3 append entries to each node's WAL, except for one node who is one behind.
	var scratch [1024]byte
	for _, s := range c.servers {
		for _, n := range s.raftNodes {
			rn := n.(*raft)
			if rn.accName == globalAccountName {
				for i := uint64(0); i < 3; i++ {
					// One server will be one behind and need to catchup.
					if s.Name() == rs.Name() && i >= 2 {
						break
					}

					esm := encodeStreamMsgAllowCompress("foo", "_INBOX.foo", nil, nil, i, ts, true)
					entries := []*Entry{newEntry(EntryNormal, esm)}
					rn.Lock()
					ae := rn.buildAppendEntry(entries)
					ae.buf, err = ae.encode(scratch[:])
					require_NoError(t, err)
					err = rn.storeToWAL(ae)
					rn.Unlock()
					require_NoError(t, err)
				}
			}
		}
	}

	// Restart all.
	c.stopAll()
	c.restartAll()
	c.waitOnAllCurrent()
	c.waitOnStreamLeader(globalAccountName, "TEST")

	rs = c.serverByName(rs.Name())

	// Check all servers ended up with all published messages, which had quorum.
	checkFor(t, 3*time.Second, 250*time.Millisecond, func() error {
		for _, s := range c.servers {
			acc, err := s.lookupAccount(globalAccountName)
			if err != nil {
				return err
			}
			mset, err := acc.lookupStream("TEST")
			if err != nil {
				return err
			}
			state := mset.state()
			if state.Msgs != 3 || state.Bytes != 99 {
				return fmt.Errorf("stream state didn't match, got %d messages with %d bytes", state.Msgs, state.Bytes)
			}
		}
		return nil
	})

	// Check that the first two published messages came from our WAL, and
	// the last came from a catchup by another leader.
	for _, n := range rs.raftNodes {
		rn := n.(*raft)
		if rn.accName == globalAccountName {
			ae, err := rn.loadEntry(2)
			require_NoError(t, err)
			require_True(t, ae.leader == rn.ID())

			ae, err = rn.loadEntry(3)
			require_NoError(t, err)
			require_True(t, ae.leader == rn.ID())

			ae, err = rn.loadEntry(4)
			require_NoError(t, err)
			require_True(t, ae.leader != rn.ID())
		}
	}
}

func TestJetStreamClusterDesyncAfterRestartReplacesLeaderSnapshot(t *testing.T) {
	c := createJetStreamClusterExplicit(t, "R3S", 3)
	defer c.shutdown()

	nc, js := jsClientConnect(t, c.randomServer())
	defer nc.Close()

	_, err := js.AddStream(&nats.StreamConfig{
		Name:     "TEST",
		Subjects: []string{"foo"},
		Replicas: 3,
	})
	require_NoError(t, err)

	// Reconnect to the leader.
	leader := c.streamLeader(globalAccountName, "TEST")
	nc.Close()
	nc, js = jsClientConnect(t, leader)
	defer nc.Close()

	lookupStream := func(s *Server) *stream {
		t.Helper()
		acc, err := s.lookupAccount(globalAccountName)
		require_NoError(t, err)
		mset, err := acc.lookupStream("TEST")
		require_NoError(t, err)
		return mset
	}

	// Stop one follower so it lags behind.
	rs := c.randomNonStreamLeader(globalAccountName, "TEST")
	mset := lookupStream(rs)
	n := mset.node.(*raft)
	followerSnapshots := path.Join(n.sd, snapshotsDir)
	rs.Shutdown()
	rs.WaitForShutdown()

	// Move the stream forward so the follower requires a snapshot.
	err = js.PurgeStream("TEST", &nats.StreamPurgeRequest{Sequence: 10})
	require_NoError(t, err)
	_, err = js.Publish("foo", nil)
	require_NoError(t, err)

	// Install a snapshot on the leader, ensuring RAFT entries are compacted and a snapshot remains.
	mset = lookupStream(leader)
	n = mset.node.(*raft)
	err = n.InstallSnapshot(mset.stateSnapshot())
	require_NoError(t, err)

	c.stopAll()

	// Replace follower snapshot with the leader's.
	// This simulates the follower coming online, getting a snapshot from the leader after which it goes offline.
	leaderSnapshots := path.Join(n.sd, snapshotsDir)
	err = os.RemoveAll(followerSnapshots)
	require_NoError(t, err)
	err = copyDir(t, followerSnapshots, leaderSnapshots)
	require_NoError(t, err)

	// Start the follower, it will load the snapshot from the leader.
	rs = c.restartServer(rs)

	// Shutting down must check that the leader's snapshot is not overwritten.
	rs.Shutdown()
	rs.WaitForShutdown()

	// Now start all servers back up.
	c.restartAll()
	c.waitOnAllCurrent()

	checkFor(t, 10*time.Second, 500*time.Millisecond, func() error {
		return checkState(t, c, globalAccountName, "TEST")
	})
}

func TestJetStreamClusterKeepRaftStateIfStreamCreationFailedDuringShutdown(t *testing.T) {
	c := createJetStreamClusterExplicit(t, "R3S", 3)
	defer c.shutdown()

	nc, js := jsClientConnect(t, c.randomServer())
	defer nc.Close()

	_, err := js.AddStream(&nats.StreamConfig{
		Name:     "TEST",
		Subjects: []string{"foo"},
		Replicas: 3,
	})
	require_NoError(t, err)
	nc.Close()

	// Capture RAFT storage directory and JetStream handle before shutdown.
	s := c.randomNonStreamLeader(globalAccountName, "TEST")
	acc, err := s.lookupAccount(globalAccountName)
	require_NoError(t, err)
	mset, err := acc.lookupStream("TEST")
	require_NoError(t, err)
	sd := mset.node.(*raft).sd
	jss := s.getJetStream()

	// Shutdown the server.
	// Normally there are no actions taken anymore after shutdown completes,
	// but still do so to simulate actions taken while shutdown is in progress.
	s.Shutdown()
	s.WaitForShutdown()

	// Check RAFT state is kept.
	files, err := os.ReadDir(sd)
	require_NoError(t, err)
	require_True(t, len(files) > 0)

	// Simulate server shutting down, JetStream being disabled and a stream being created.
	sa := &streamAssignment{
		Config: &StreamConfig{Name: "TEST"},
		Group:  &raftGroup{node: &raft{}},
	}
	jss.processClusterCreateStream(acc, sa)

	// Check RAFT state is not deleted due to failing stream creation.
	files, err = os.ReadDir(sd)
	require_NoError(t, err)
	require_True(t, len(files) > 0)
}

func TestJetStreamClusterMetaSnapshotMustNotIncludePendingConsumers(t *testing.T) {
	c := createJetStreamClusterExplicit(t, "R3S", 3)
	defer c.shutdown()

	nc, js := jsClientConnect(t, c.randomServer())
	defer nc.Close()

	_, err := js.AddStream(&nats.StreamConfig{Name: "TEST", Replicas: 3})
	require_NoError(t, err)

	// We're creating an R3 consumer, just so we can copy its state and turn it into pending below.
	_, err = js.AddConsumer("TEST", &nats.ConsumerConfig{Name: "consumer", Replicas: 3})
	require_NoError(t, err)
	nc.Close()

	// Bypass normal API so we can simulate having a consumer pending to be created.
	// A snapshot should never create pending consumers, as that would result
	// in ghost consumers if the meta proposal failed.
	ml := c.leader()
	mjs := ml.getJetStream()
	mjs.mu.Lock()
	cc := mjs.cluster
	consumers := cc.streams[globalAccountName]["TEST"].consumers
	sampleCa := *consumers["consumer"]
	sampleCa.Name, sampleCa.pending = "pending-consumer", true
	consumers[sampleCa.Name] = &sampleCa
	mjs.mu.Unlock()

	// Create snapshot, this should not contain pending consumers.
	snap := mjs.metaSnapshot()

	ru := &recoveryUpdates{
		removeStreams:   make(map[string]*streamAssignment),
		removeConsumers: make(map[string]map[string]*consumerAssignment),
		addStreams:      make(map[string]*streamAssignment),
		updateStreams:   make(map[string]*streamAssignment),
		updateConsumers: make(map[string]map[string]*consumerAssignment),
	}
	err = mjs.applyMetaSnapshot(snap, ru, true)
	require_NoError(t, err)
	require_Len(t, len(ru.updateStreams), 1)
	for _, sa := range ru.updateStreams {
		for _, ca := range sa.consumers {
			require_NotEqual(t, ca.Name, "pending-consumer")
		}
	}
	for _, cas := range ru.updateConsumers {
		for _, ca := range cas {
			require_NotEqual(t, ca.Name, "pending-consumer")
		}
	}
}

<<<<<<< HEAD
func TestJetStreamClusterConsumerDontSendSnapshotOnLeaderChange(t *testing.T) {
=======
func TestJetStreamClusterDontInstallSnapshotWhenStoppingStream(t *testing.T) {
>>>>>>> 10971718
	c := createJetStreamClusterExplicit(t, "R3S", 3)
	defer c.shutdown()

	nc, js := jsClientConnect(t, c.randomServer())
	defer nc.Close()

	_, err := js.AddStream(&nats.StreamConfig{
<<<<<<< HEAD
		Name:     "TEST",
		Subjects: []string{"foo"},
		Replicas: 3,
=======
		Name:      "TEST",
		Subjects:  []string{"foo"},
		Retention: nats.WorkQueuePolicy,
		Replicas:  3,
	})
	require_NoError(t, err)

	_, err = js.Publish("foo", nil)
	require_NoError(t, err)

	// Wait for all servers to have applied everything.
	var maxApplied uint64
	checkFor(t, 5*time.Second, 100*time.Millisecond, func() error {
		maxApplied = 0
		for _, s := range c.servers {
			acc, err := s.lookupAccount(globalAccountName)
			if err != nil {
				return err
			}
			mset, err := acc.lookupStream("TEST")
			if err != nil {
				return err
			}
			_, _, applied := mset.node.Progress()
			if maxApplied == 0 {
				maxApplied = applied
			} else if applied < maxApplied {
				return fmt.Errorf("applied not high enough, expected %d, got %d", applied, maxApplied)
			} else if applied > maxApplied {
				return fmt.Errorf("applied higher on one server, expected %d, got %d", applied, maxApplied)
			}
		}
		return nil
	})

	// Install a snapshot on a follower.
	s := c.randomNonStreamLeader(globalAccountName, "TEST")
	acc, err := s.lookupAccount(globalAccountName)
	require_NoError(t, err)
	mset, err := acc.lookupStream("TEST")
	require_NoError(t, err)
	err = mset.node.InstallSnapshot(mset.stateSnapshotLocked())
	require_NoError(t, err)

	// Validate the snapshot reflects applied.
	validateStreamState := func(snap *snapshot) {
		t.Helper()
		require_Equal(t, snap.lastIndex, maxApplied)
		ss, err := DecodeStreamState(snap.data)
		require_NoError(t, err)
		require_Equal(t, ss.FirstSeq, 1)
		require_Equal(t, ss.LastSeq, 1)
	}
	snap, err := mset.node.(*raft).loadLastSnapshot()
	require_NoError(t, err)
	validateStreamState(snap)

	// Simulate a message being stored, but not calling Applied yet.
	err = mset.processJetStreamMsg("foo", _EMPTY_, nil, nil, 1, time.Now().UnixNano(), nil)
	require_NoError(t, err)

	// Simulate the stream being stopped before we're able to call Applied.
	// If we'd install a snapshot during this, which would be a race condition,
	// we'd store a snapshot with state that's ahead of applied.
	err = mset.stop(false, false)
	require_NoError(t, err)

	// Validate the snapshot is the same as before.
	snap, err = mset.node.(*raft).loadLastSnapshot()
	require_NoError(t, err)
	validateStreamState(snap)
}

func TestJetStreamClusterDontInstallSnapshotWhenStoppingConsumer(t *testing.T) {
	c := createJetStreamClusterExplicit(t, "R3S", 3)
	defer c.shutdown()

	nc, js := jsClientConnect(t, c.randomServer())
	defer nc.Close()

	_, err := js.AddStream(&nats.StreamConfig{
		Name:      "TEST",
		Subjects:  []string{"foo"},
		Retention: nats.WorkQueuePolicy,
		Replicas:  3,
>>>>>>> 10971718
	})
	require_NoError(t, err)

	_, err = js.AddConsumer("TEST", &nats.ConsumerConfig{
		Durable:   "CONSUMER",
		Replicas:  3,
		AckPolicy: nats.AckExplicitPolicy,
	})
	require_NoError(t, err)

<<<<<<< HEAD
	// Add a message and let the consumer ack it, this moves the consumer's RAFT applied up to 1.
=======
	// Add a message and let the consumer ack it, this moves the consumer's RAFT applied up.
>>>>>>> 10971718
	_, err = js.Publish("foo", nil)
	require_NoError(t, err)
	sub, err := js.PullSubscribe("foo", "CONSUMER")
	require_NoError(t, err)
	msgs, err := sub.Fetch(1)
	require_NoError(t, err)
	require_Len(t, len(msgs), 1)
	err = msgs[0].AckSync()
	require_NoError(t, err)

<<<<<<< HEAD
	// We don't need the client anymore.
	nc.Close()

	lookupConsumer := func(s *Server) *consumer {
		t.Helper()
		mset, err := s.lookupAccount(globalAccountName)
		require_NoError(t, err)
		acc, err := mset.lookupStream("TEST")
		require_NoError(t, err)
		o := acc.lookupConsumer("CONSUMER")
		require_NotNil(t, o)
		return o
	}

	// Grab current consumer leader before moving all into observer mode.
	cl := c.consumerLeader(globalAccountName, "TEST", "CONSUMER")
	for _, s := range c.servers {
		// Put all consumer's RAFT into observer mode, this will prevent all servers from trying to become leader.
		o := lookupConsumer(s)
		o.node.SetObserver(true)
		if s != cl {
			// For all followers, pause apply so they only store messages in WAL but not apply and possibly snapshot.
			err = o.node.PauseApply()
			require_NoError(t, err)
		}
	}

	updateDeliveredBuffer := func() []byte {
		var b [4*binary.MaxVarintLen64 + 1]byte
		b[0] = byte(updateDeliveredOp)
		n := 1
		n += binary.PutUvarint(b[n:], 100)
		n += binary.PutUvarint(b[n:], 100)
		n += binary.PutUvarint(b[n:], 1)
		n += binary.PutVarint(b[n:], time.Now().UnixNano())
		return b[:n]
	}

	updateAcksBuffer := func() []byte {
		var b [2*binary.MaxVarintLen64 + 1]byte
		b[0] = byte(updateAcksOp)
		n := 1
		n += binary.PutUvarint(b[n:], 100)
		n += binary.PutUvarint(b[n:], 100)
		return b[:n]
	}

	// Store an uncommitted entry into our WAL, which will be committed and applied later.
	co := lookupConsumer(cl)
	rn := co.node.(*raft)
	rn.Lock()
	entries := []*Entry{{EntryNormal, updateDeliveredBuffer()}, {EntryNormal, updateAcksBuffer()}}
	ae := encode(t, rn.buildAppendEntry(entries))
	err = rn.storeToWAL(ae)
	minPindex := rn.pindex
	rn.Unlock()
	require_NoError(t, err)

	// Simulate leader change, we do this so we can check what happens in the upper layer logic.
	rn.leadc <- true
	rn.SetObserver(false)

	// Since upper layer is async, we don't know whether it will or will not act on the leader change.
	// Wait for some time to check if it does.
	time.Sleep(2 * time.Second)
	rn.RLock()
	maxPindex := rn.pindex
	rn.RUnlock()

	r := c.randomNonConsumerLeader(globalAccountName, "TEST", "CONSUMER")
	ro := lookupConsumer(r)
	rn = ro.node.(*raft)

	checkFor(t, 5*time.Second, time.Second, func() error {
		rn.RLock()
		defer rn.RUnlock()
		if rn.pindex < maxPindex {
			return fmt.Errorf("rn.pindex too low, expected %d, got %d", maxPindex, rn.pindex)
		}
		return nil
	})

	// We should only have 'Normal' entries.
	// If we'd get a 'Snapshot' entry, that would mean it had incomplete state and would be reverting committed state.
	var state StreamState
	rn.wal.FastState(&state)
	for seq := minPindex; seq <= maxPindex; seq++ {
		ae, err = rn.loadEntry(seq)
		require_NoError(t, err)
		for _, entry := range ae.entries {
			require_Equal(t, entry.Type, EntryNormal)
		}
	}
=======
	// Wait for all servers to have applied everything.
	var maxApplied uint64
	checkFor(t, 5*time.Second, 100*time.Millisecond, func() error {
		maxApplied = 0
		for _, s := range c.servers {
			acc, err := s.lookupAccount(globalAccountName)
			if err != nil {
				return err
			}
			mset, err := acc.lookupStream("TEST")
			if err != nil {
				return err
			}
			o := mset.lookupConsumer("CONSUMER")
			if o == nil {
				return errors.New("consumer not found")
			}
			_, _, applied := o.node.Progress()
			if maxApplied == 0 {
				maxApplied = applied
			} else if applied < maxApplied {
				return fmt.Errorf("applied not high enough, expected %d, got %d", applied, maxApplied)
			} else if applied > maxApplied {
				return fmt.Errorf("applied higher on one server, expected %d, got %d", applied, maxApplied)
			}
		}
		return nil
	})

	// Install a snapshot on a follower.
	s := c.randomNonStreamLeader(globalAccountName, "TEST")
	acc, err := s.lookupAccount(globalAccountName)
	require_NoError(t, err)
	mset, err := acc.lookupStream("TEST")
	require_NoError(t, err)
	o := mset.lookupConsumer("CONSUMER")
	require_NotNil(t, o)
	snapBytes, err := o.store.EncodedState()
	require_NoError(t, err)
	err = o.node.InstallSnapshot(snapBytes)
	require_NoError(t, err)

	// Validate the snapshot reflects applied.
	validateStreamState := func(snap *snapshot) {
		t.Helper()
		require_Equal(t, snap.lastIndex, maxApplied)
		state, err := decodeConsumerState(snap.data)
		require_NoError(t, err)
		require_Equal(t, state.Delivered.Consumer, 1)
		require_Equal(t, state.Delivered.Stream, 1)
	}
	snap, err := o.node.(*raft).loadLastSnapshot()
	require_NoError(t, err)
	validateStreamState(snap)

	// Simulate a message being delivered, but not calling Applied yet.
	err = o.store.UpdateDelivered(2, 2, 1, time.Now().UnixNano())
	require_NoError(t, err)

	// Simulate the consumer being stopped before we're able to call Applied.
	// If we'd install a snapshot during this, which would be a race condition,
	// we'd store a snapshot with state that's ahead of applied.
	err = o.stop()
	require_NoError(t, err)

	// Validate the snapshot is the same as before.
	snap, err = o.node.(*raft).loadLastSnapshot()
	require_NoError(t, err)
	validateStreamState(snap)
>>>>>>> 10971718
}<|MERGE_RESOLUTION|>--- conflicted
+++ resolved
@@ -4474,11 +4474,7 @@
 	}
 }
 
-<<<<<<< HEAD
 func TestJetStreamClusterConsumerDontSendSnapshotOnLeaderChange(t *testing.T) {
-=======
-func TestJetStreamClusterDontInstallSnapshotWhenStoppingStream(t *testing.T) {
->>>>>>> 10971718
 	c := createJetStreamClusterExplicit(t, "R3S", 3)
 	defer c.shutdown()
 
@@ -4486,97 +4482,9 @@
 	defer nc.Close()
 
 	_, err := js.AddStream(&nats.StreamConfig{
-<<<<<<< HEAD
 		Name:     "TEST",
 		Subjects: []string{"foo"},
 		Replicas: 3,
-=======
-		Name:      "TEST",
-		Subjects:  []string{"foo"},
-		Retention: nats.WorkQueuePolicy,
-		Replicas:  3,
-	})
-	require_NoError(t, err)
-
-	_, err = js.Publish("foo", nil)
-	require_NoError(t, err)
-
-	// Wait for all servers to have applied everything.
-	var maxApplied uint64
-	checkFor(t, 5*time.Second, 100*time.Millisecond, func() error {
-		maxApplied = 0
-		for _, s := range c.servers {
-			acc, err := s.lookupAccount(globalAccountName)
-			if err != nil {
-				return err
-			}
-			mset, err := acc.lookupStream("TEST")
-			if err != nil {
-				return err
-			}
-			_, _, applied := mset.node.Progress()
-			if maxApplied == 0 {
-				maxApplied = applied
-			} else if applied < maxApplied {
-				return fmt.Errorf("applied not high enough, expected %d, got %d", applied, maxApplied)
-			} else if applied > maxApplied {
-				return fmt.Errorf("applied higher on one server, expected %d, got %d", applied, maxApplied)
-			}
-		}
-		return nil
-	})
-
-	// Install a snapshot on a follower.
-	s := c.randomNonStreamLeader(globalAccountName, "TEST")
-	acc, err := s.lookupAccount(globalAccountName)
-	require_NoError(t, err)
-	mset, err := acc.lookupStream("TEST")
-	require_NoError(t, err)
-	err = mset.node.InstallSnapshot(mset.stateSnapshotLocked())
-	require_NoError(t, err)
-
-	// Validate the snapshot reflects applied.
-	validateStreamState := func(snap *snapshot) {
-		t.Helper()
-		require_Equal(t, snap.lastIndex, maxApplied)
-		ss, err := DecodeStreamState(snap.data)
-		require_NoError(t, err)
-		require_Equal(t, ss.FirstSeq, 1)
-		require_Equal(t, ss.LastSeq, 1)
-	}
-	snap, err := mset.node.(*raft).loadLastSnapshot()
-	require_NoError(t, err)
-	validateStreamState(snap)
-
-	// Simulate a message being stored, but not calling Applied yet.
-	err = mset.processJetStreamMsg("foo", _EMPTY_, nil, nil, 1, time.Now().UnixNano(), nil)
-	require_NoError(t, err)
-
-	// Simulate the stream being stopped before we're able to call Applied.
-	// If we'd install a snapshot during this, which would be a race condition,
-	// we'd store a snapshot with state that's ahead of applied.
-	err = mset.stop(false, false)
-	require_NoError(t, err)
-
-	// Validate the snapshot is the same as before.
-	snap, err = mset.node.(*raft).loadLastSnapshot()
-	require_NoError(t, err)
-	validateStreamState(snap)
-}
-
-func TestJetStreamClusterDontInstallSnapshotWhenStoppingConsumer(t *testing.T) {
-	c := createJetStreamClusterExplicit(t, "R3S", 3)
-	defer c.shutdown()
-
-	nc, js := jsClientConnect(t, c.randomServer())
-	defer nc.Close()
-
-	_, err := js.AddStream(&nats.StreamConfig{
-		Name:      "TEST",
-		Subjects:  []string{"foo"},
-		Retention: nats.WorkQueuePolicy,
-		Replicas:  3,
->>>>>>> 10971718
 	})
 	require_NoError(t, err)
 
@@ -4587,11 +4495,7 @@
 	})
 	require_NoError(t, err)
 
-<<<<<<< HEAD
 	// Add a message and let the consumer ack it, this moves the consumer's RAFT applied up to 1.
-=======
-	// Add a message and let the consumer ack it, this moves the consumer's RAFT applied up.
->>>>>>> 10971718
 	_, err = js.Publish("foo", nil)
 	require_NoError(t, err)
 	sub, err := js.PullSubscribe("foo", "CONSUMER")
@@ -4602,7 +4506,6 @@
 	err = msgs[0].AckSync()
 	require_NoError(t, err)
 
-<<<<<<< HEAD
 	// We don't need the client anymore.
 	nc.Close()
 
@@ -4696,7 +4599,26 @@
 			require_Equal(t, entry.Type, EntryNormal)
 		}
 	}
-=======
+}
+
+func TestJetStreamClusterDontInstallSnapshotWhenStoppingStream(t *testing.T) {
+	c := createJetStreamClusterExplicit(t, "R3S", 3)
+	defer c.shutdown()
+
+	nc, js := jsClientConnect(t, c.randomServer())
+	defer nc.Close()
+
+	_, err := js.AddStream(&nats.StreamConfig{
+		Name:      "TEST",
+		Subjects:  []string{"foo"},
+		Retention: nats.WorkQueuePolicy,
+		Replicas:  3,
+	})
+	require_NoError(t, err)
+
+	_, err = js.Publish("foo", nil)
+	require_NoError(t, err)
+
 	// Wait for all servers to have applied everything.
 	var maxApplied uint64
 	checkFor(t, 5*time.Second, 100*time.Millisecond, func() error {
@@ -4710,6 +4632,102 @@
 			if err != nil {
 				return err
 			}
+			_, _, applied := mset.node.Progress()
+			if maxApplied == 0 {
+				maxApplied = applied
+			} else if applied < maxApplied {
+				return fmt.Errorf("applied not high enough, expected %d, got %d", applied, maxApplied)
+			} else if applied > maxApplied {
+				return fmt.Errorf("applied higher on one server, expected %d, got %d", applied, maxApplied)
+			}
+		}
+		return nil
+	})
+
+	// Install a snapshot on a follower.
+	s := c.randomNonStreamLeader(globalAccountName, "TEST")
+	acc, err := s.lookupAccount(globalAccountName)
+	require_NoError(t, err)
+	mset, err := acc.lookupStream("TEST")
+	require_NoError(t, err)
+	err = mset.node.InstallSnapshot(mset.stateSnapshotLocked())
+	require_NoError(t, err)
+
+	// Validate the snapshot reflects applied.
+	validateStreamState := func(snap *snapshot) {
+		t.Helper()
+		require_Equal(t, snap.lastIndex, maxApplied)
+		ss, err := DecodeStreamState(snap.data)
+		require_NoError(t, err)
+		require_Equal(t, ss.FirstSeq, 1)
+		require_Equal(t, ss.LastSeq, 1)
+	}
+	snap, err := mset.node.(*raft).loadLastSnapshot()
+	require_NoError(t, err)
+	validateStreamState(snap)
+
+	// Simulate a message being stored, but not calling Applied yet.
+	err = mset.processJetStreamMsg("foo", _EMPTY_, nil, nil, 1, time.Now().UnixNano(), nil)
+	require_NoError(t, err)
+
+	// Simulate the stream being stopped before we're able to call Applied.
+	// If we'd install a snapshot during this, which would be a race condition,
+	// we'd store a snapshot with state that's ahead of applied.
+	err = mset.stop(false, false)
+	require_NoError(t, err)
+
+	// Validate the snapshot is the same as before.
+	snap, err = mset.node.(*raft).loadLastSnapshot()
+	require_NoError(t, err)
+	validateStreamState(snap)
+}
+
+func TestJetStreamClusterDontInstallSnapshotWhenStoppingConsumer(t *testing.T) {
+	c := createJetStreamClusterExplicit(t, "R3S", 3)
+	defer c.shutdown()
+
+	nc, js := jsClientConnect(t, c.randomServer())
+	defer nc.Close()
+
+	_, err := js.AddStream(&nats.StreamConfig{
+		Name:      "TEST",
+		Subjects:  []string{"foo"},
+		Retention: nats.WorkQueuePolicy,
+		Replicas:  3,
+	})
+	require_NoError(t, err)
+
+	_, err = js.AddConsumer("TEST", &nats.ConsumerConfig{
+		Durable:   "CONSUMER",
+		Replicas:  3,
+		AckPolicy: nats.AckExplicitPolicy,
+	})
+	require_NoError(t, err)
+
+	// Add a message and let the consumer ack it, this moves the consumer's RAFT applied up.
+	_, err = js.Publish("foo", nil)
+	require_NoError(t, err)
+	sub, err := js.PullSubscribe("foo", "CONSUMER")
+	require_NoError(t, err)
+	msgs, err := sub.Fetch(1)
+	require_NoError(t, err)
+	require_Len(t, len(msgs), 1)
+	err = msgs[0].AckSync()
+	require_NoError(t, err)
+
+	// Wait for all servers to have applied everything.
+	var maxApplied uint64
+	checkFor(t, 5*time.Second, 100*time.Millisecond, func() error {
+		maxApplied = 0
+		for _, s := range c.servers {
+			acc, err := s.lookupAccount(globalAccountName)
+			if err != nil {
+				return err
+			}
+			mset, err := acc.lookupStream("TEST")
+			if err != nil {
+				return err
+			}
 			o := mset.lookupConsumer("CONSUMER")
 			if o == nil {
 				return errors.New("consumer not found")
@@ -4766,5 +4784,4 @@
 	snap, err = o.node.(*raft).loadLastSnapshot()
 	require_NoError(t, err)
 	validateStreamState(snap)
->>>>>>> 10971718
 }
--- conflicted
+++ resolved
@@ -6,13 +6,9 @@
 
 language: go
 go:
-<<<<<<< HEAD
 # This should be quoted or use .x, but should not be unquoted.
 # Remember that a YAML bare float drops trailing zeroes.
-  - '1.19.11'
-=======
   - "1.19.12"
->>>>>>> b2e7725a
 go_import_path: github.com/nats-io/nats-server
 
 addons:

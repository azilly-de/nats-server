--- conflicted
+++ resolved
@@ -5,12 +5,7 @@
   test:
     strategy:
       matrix:
-<<<<<<< HEAD
         go: ["1.21"]
-
-=======
-        go: ["1.20"]
->>>>>>> fd50e79d
     env:
       GOPATH: /home/runner/work/nats-server
       GO111MODULE: "on"
